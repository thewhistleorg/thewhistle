/* - - - - - - - - - - - - - - - - - - - - - - - - - - - - - - - - - - - - - - - - - - - - - - -  */
/* Handling functions for the SMS sub app                                      Louis Slater 2018  */
/* - - - - - - - - - - - - - - - - - - - - - - - - - - - - - - - - - - - - - - - - - - - - - - -  */


import SmsApp        from '../app-sms/sms.js';
import EvidencePage  from '../app-sms/evidence.js';
import FormGenerator from '../lib/form-generator.js';
import Report        from '../models/report.js';
import Environment   from '../lib/environment';


//Indexed by URL. One element for each project/organisation combination.
//Each element is an SmsApp object.
//An element is created when a post request is first made for a valid project/organisation combination.
const smsRoutes = {};

//Indexed by evidence token. One element for each report.
//Each element is an EvidencePage object.
//An element is created when a request is first made for a valid evidence token.
const evidenceRoutes = {};


//Purely static class, using ES6 syntax to group SMS handling functions
class SmsHandlers {


    /**
     * Respond with the SMS emulator web app
     *
     * @param {Object} ctx
     */
    static async getEmulator(ctx) {
        if (ctx.app.env === 'production') {
            //Do not serve the emulator in production or if the org/project combination is invalid
            ctx.status = 404;
        } else {
            const exists = await FormGenerator.exists(ctx.params.org, ctx.params.project);
            if (exists) {
                await ctx.render('emulator');
            } else {
                ctx.status = 404;
            }
        }
    }


    /**
     * Processes and responds to an incoming POST request of a valid SMS
     *
     * @param {Object} ctx
     */
    static async postSms(ctx) {
        if (FormGenerator.exists(ctx.params.org, ctx.params.project)) {
            //If the organisation/project combination is valid
            if (!smsRoutes[ctx.url]) {
                //If this is the first request for the organisation/project combination (since server start)
                smsRoutes[ctx.url] = new SmsApp(ctx.params.org, ctx.params.project);
                await smsRoutes[ctx.url].parseSpecifications();
                await smsRoutes[ctx.url].setupDatabase();
            }
            await smsRoutes[ctx.url].receiveText(ctx);
        }
        //If the organisation/project combination isn't valid, we return a 404 status code
        //Do not need any redirect, since this is through Twilio
    }


    /**
     * Attempts to delete an outbound SMS from the Twilio message logs
     * Runs as a callback when the status of a sent message changes.
     * This is so that we cannot view numbers or messages of reporters
     * from the Twilio dashboard.
     *
     * @param {Object} ctx
     */
    static deleteOutbound(ctx) {
        if (ctx.request.body.SmsStatus === 'delivered') {
            //Can only delete a delivered message
            SmsApp.deleteMessage(ctx.request.body.MessageSid);
        }
        ctx.status = 200;
        ctx.headers['Content-Type'] = 'text/xml';
    }


    /**
     *
     *
     * @param {Object} ctx
     */
    static async renderInvalidOrgPage(ctx) {
        ctx.response.status = 404;
        await ctx.render('evidence-invalid-org');
    }


    /**
     * Responds with an invalid evidence token page
     *
     * @param {Object} ctx
     */
    static async renderInvalidTokenPage(ctx) {
        ctx.response.status = 404;
        try {
            await ctx.render(`evidence-invalid-token-${ctx.params.org}`);
        } catch (e) {
            //If the page cannot be rendered for the given organisation, render the hfrn-en page
            await ctx.render('evidence-invalid-token-hfrn-en');
        }
    }


    /**
     * Redirects the user to the failed upload page
     *
     * @param {Object} ctx
     */
    static async renderFailedUpload(ctx) {
        await ctx.response.redirect('evidence-failed-upload');
        ctx.response.status = 400;
    }


    /**
     * Responds with the relevant evidence page, if the given evidence token is valid.
     * Sets up the evidence page, if this is the first request using a particular token.
     * Responds with the relevant error page where necessary.
     *
     * @param {Object} ctx
     * @param {string} errorMessage - Text of error message to be displayed to user.
     *                                Null if there is no error.
     */
    static async setupEvidencePage(ctx, errorMessage) {
        if (!evidenceRoutes[ctx.params.token]) {
            //If the evidence page hasn't been setup yet

            try {
                //reports will either be of length 0 or 1
                const reports = await Report.getBy(ctx.params.org, 'evidenceToken', ctx.params.token);

                if (reports.length > 0) {
                    //If the token is valid
                    evidenceRoutes[ctx.params.token] = new EvidencePage(ctx.params.org, reports[0], ctx.params.token);
                    await evidenceRoutes[ctx.params.token].renderEvidencePage(ctx, errorMessage);
                } else {
                    //If the token is invalid
                    await SmsHandlers.renderInvalidTokenPage(ctx);
                }
            } catch (e) {
                await SmsHandlers.renderInvalidOrgPage(ctx);
            }
        } else {
            //If the evidence page has already been setup
            await evidenceRoutes[ctx.params.token].renderEvidencePage(ctx, errorMessage);
        }
    }


    /**
     * Parses the URL to get the error messages (if it exists)
     * and then sets up and responds with the evidence page
     *
     * @param {Object} ctx
     */
    static async getEvidencePage(ctx) {
        await SmsHandlers.setupEvidencePage(ctx, ctx.request.query.err);
    }


    /**
     * Responds with the evidence timeout page for the relevant project
     *
     * @param {Object} ctx
     */
    static async getEvidenceTimeout(ctx) {
        await ctx.render(`evidence-timeout-${ctx.params.project}`);
        ctx.response.status = 410; //Gone
    }


    /**
     * Processes and stores evidence in a POST request, if the given evidence token is valid.
     * Sets up the evidence page, if this is the first request using a particular token.
     * Responds with the relevant error page where necessary.
     *
     * @param {Object} ctx
     */
    static async receiveEvidence(ctx) {
        if (!evidenceRoutes[ctx.params.token]) {
            //If the evidence page hasn't been setup yet
            try {
                //reports will either be of length 0 or 1
                const reports = await Report.getBy(ctx.params.org, 'evidenceToken', ctx.params.token);
                if (reports.length > 0) {
                    //If the token is valid
                    evidenceRoutes[ctx.params.token] = new EvidencePage(ctx.params.org, reports[0], ctx.params.token);
                    await evidenceRoutes[ctx.params.token].processEvidence(ctx);
                } else {
                    //If the token is invalid
                    SmsHandlers.renderFailedUpload(ctx);
                }
            } catch (e) {
                SmsHandlers.renderFailedUpload(ctx);
            }
        } else {
            //If the evidence page has already been setup
            await evidenceRoutes[ctx.params.token].processEvidence(ctx);
        }
    }


    static async getEvidenceUploaded(ctx) {
        await ctx.render(`evidence-uploaded-${ctx.params.project}`);
    }


    static setEnv(ctx) {
<<<<<<< HEAD
        Environment.set(ctx, ctx.params.env);
=======
        Environment.set(ctx, ctx.request.body.environment);
>>>>>>> c53f8c9f
        ctx.response.status = 200;
    }


}


export default SmsHandlers;<|MERGE_RESOLUTION|>--- conflicted
+++ resolved
@@ -216,11 +216,7 @@
 
 
     static setEnv(ctx) {
-<<<<<<< HEAD
-        Environment.set(ctx, ctx.params.env);
-=======
         Environment.set(ctx, ctx.request.body.environment);
->>>>>>> c53f8c9f
         ctx.response.status = 200;
     }
 
