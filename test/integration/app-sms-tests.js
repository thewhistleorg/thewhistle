--- conflicted
+++ resolved
@@ -373,15 +373,9 @@
             expect(document.querySelector('title').textContent).to.equal('SMS Emulator');
         });
         it('Try to get router in production', async function () {
-<<<<<<< HEAD
-            let response = await appSms.put('/dev/set-env/production');
-            expect(response.status).to.equal(200);
-            response = await appSms.get('/hfrn-test/hfrn-en/emulator');
-=======
             const responseEnv = await appSms.put('/dev/env').send({ 'environment': 'production' });
             expect(responseEnv.status).to.equal(200);
             const response = await appSms.get('/hfrn-test/hfrn-en/emulator');
->>>>>>> c53f8c9f
             expect(response.status).to.equal(404);
         });
     });
