/*
<<<<<<< HEAD
Custom table styles:
Override purecss striped table style
*/

.custom-table tr:nth-child(2n-1) td {
  /* we might need this selector so not removing it*/
  /* background-color: #fafbfd; */
=======
 * Custom table styles:
 * Override purecss striped table style
 */

.custom-table tr:nth-child(2n-1) td {
    /* we might need this selector so not removing it */
    /* background-color: #fafbfd; */
>>>>>>> 093c56f2
}

table.custom-table {
  border-color: #f0f3f4;
  background: #ffffff;
}

table.custom-table td, table.custom-table th {
<<<<<<< HEAD
  border-color: #f0f3f4;
  /*border-left: 1px dotted #cbcbcb;*/
  text-align: left;
}

table.custom-table th {
  color: #777;
  font-style: normal;
  padding: 10px;
  background-color: #fafbfd;
  border-bottom: 1px solid #f0f3f4;
  font-size: 80%;
}

table.custom-table td {
  padding: 5px 12px;
  vertical-align: middle;
  border-bottom: 1px solid #f0f3f4;
}

table.custom-table th .fa {
  margin: 4px -6px;
  opacity: 0.6;
}

.clickable-row tr:hover {
  background-color: #f5f5f5;
  cursor: pointer;
}

table.custom-table td.action, table.custom-table th.action {
  padding: 0;
}

td.action {
  min-width: 0;
=======
    border-color: #f0f3f4;
    /* border-left: 1px dotted #cbcbcb; */
    text-align: left;
}

table.custom-table th {
    color: #777777;
    font-style: normal;
    padding: 10px;
    background-color: #fafbfd;
    border-bottom: 1px solid #f0f3f4;
    font-size: 80%;
}

table.custom-table td {
    padding: 5px 12px;
    vertical-align: middle;
    border-bottom: 1px solid #f0f3f4;
}

table.custom-table th .fa {
    margin: 4px -6px;
    opacity: 0.6;
}

.clickable-row tr:hover {
    background-color: #f5f5f5;
    cursor: pointer;
}

table.custom-table td.action, table.custom-table th.action {
    padding: 0;
}

td.action {
    min-width: 0;
>>>>>>> 093c56f2
}

td.action a {
  font-size: 1.4em;
  padding: 5px;
}

th[data-sort] {
  cursor: pointer;
}

th[data-sort]:hover {
  background: #f6f7f9;
}

/* tweak margin */

.custom-table.margin-tweak {
<<<<<<< HEAD
  margin-top: 3px;
}


/* New reports row */


table.reports-table {
  border: 1px solid #e0e6e8;
}

td.report-identifier {
  position: relative;
  padding-left: 32px;
}

tr.new-report td {
  /*border-color: #f9e1bc;*/
}

table.reports-table tr {
  background-color: #fafafa;
}

table.reports-table tr.new-report {
  background: #fff; /*#fff8ee;*/
  color: #000;
}
table.reports-table tr.new-report:hover {
  background: #fefefe; /*#fff8ee;*/
}


=======
    margin-top: 3px;
}

/* New reports row */

table.reports-table {
    border: 1px solid #e0e6e8;
}

td.report-identifier {
    position: relative;
    padding-left: 32px;
}

tr.new-report td {
    /* border-color: #f9e1bc; */
}

table.reports-table tr {
    background-color: #fafafa;
}

table.reports-table tr.new-report {
    background: #ffffff; /* #fff8ee; */
    color: #000000;
}

table.reports-table tr.new-report:hover {
    background: #fefefe; /* #fff8ee; */
}

>>>>>>> 093c56f2
table.custom-table td.report-identifier {
    position: relative;
    padding-left: 32px;
}
<<<<<<< HEAD
/*
tr.new-report:hover {
  background: #fffbf5;
}*/

tr.new-report td.report-identifier {
  /*border-left: 4px solid #FF9800;*/

}

tr.new-report .submitted-description {
  font-weight: bold;
=======

tr.new-report:hover {
    /* background: #fffbf5; */
}

tr.new-report td.report-identifier {
    /* border-left: 4px solid #FF9800; */
}

tr.new-report .submitted-description {
    font-weight: bold;
>>>>>>> 093c56f2
}

.new-indicator {
    position: absolute;
    left: 10px;
    top: 12px;
    font-size: 13px;
    color: #50addc;
}<|MERGE_RESOLUTION|>--- conflicted
+++ resolved
@@ -1,13 +1,4 @@
 /*
-<<<<<<< HEAD
-Custom table styles:
-Override purecss striped table style
-*/
-
-.custom-table tr:nth-child(2n-1) td {
-  /* we might need this selector so not removing it*/
-  /* background-color: #fafbfd; */
-=======
  * Custom table styles:
  * Override purecss striped table style
  */
@@ -15,7 +6,6 @@
 .custom-table tr:nth-child(2n-1) td {
     /* we might need this selector so not removing it */
     /* background-color: #fafbfd; */
->>>>>>> 093c56f2
 }
 
 table.custom-table {
@@ -24,44 +14,6 @@
 }
 
 table.custom-table td, table.custom-table th {
-<<<<<<< HEAD
-  border-color: #f0f3f4;
-  /*border-left: 1px dotted #cbcbcb;*/
-  text-align: left;
-}
-
-table.custom-table th {
-  color: #777;
-  font-style: normal;
-  padding: 10px;
-  background-color: #fafbfd;
-  border-bottom: 1px solid #f0f3f4;
-  font-size: 80%;
-}
-
-table.custom-table td {
-  padding: 5px 12px;
-  vertical-align: middle;
-  border-bottom: 1px solid #f0f3f4;
-}
-
-table.custom-table th .fa {
-  margin: 4px -6px;
-  opacity: 0.6;
-}
-
-.clickable-row tr:hover {
-  background-color: #f5f5f5;
-  cursor: pointer;
-}
-
-table.custom-table td.action, table.custom-table th.action {
-  padding: 0;
-}
-
-td.action {
-  min-width: 0;
-=======
     border-color: #f0f3f4;
     /* border-left: 1px dotted #cbcbcb; */
     text-align: left;
@@ -98,7 +50,6 @@
 
 td.action {
     min-width: 0;
->>>>>>> 093c56f2
 }
 
 td.action a {
@@ -117,42 +68,7 @@
 /* tweak margin */
 
 .custom-table.margin-tweak {
-<<<<<<< HEAD
   margin-top: 3px;
-}
-
-
-/* New reports row */
-
-
-table.reports-table {
-  border: 1px solid #e0e6e8;
-}
-
-td.report-identifier {
-  position: relative;
-  padding-left: 32px;
-}
-
-tr.new-report td {
-  /*border-color: #f9e1bc;*/
-}
-
-table.reports-table tr {
-  background-color: #fafafa;
-}
-
-table.reports-table tr.new-report {
-  background: #fff; /*#fff8ee;*/
-  color: #000;
-}
-table.reports-table tr.new-report:hover {
-  background: #fefefe; /*#fff8ee;*/
-}
-
-
-=======
-    margin-top: 3px;
 }
 
 /* New reports row */
@@ -183,25 +99,10 @@
     background: #fefefe; /* #fff8ee; */
 }
 
->>>>>>> 093c56f2
 table.custom-table td.report-identifier {
     position: relative;
     padding-left: 32px;
 }
-<<<<<<< HEAD
-/*
-tr.new-report:hover {
-  background: #fffbf5;
-}*/
-
-tr.new-report td.report-identifier {
-  /*border-left: 4px solid #FF9800;*/
-
-}
-
-tr.new-report .submitted-description {
-  font-weight: bold;
-=======
 
 tr.new-report:hover {
     /* background: #fffbf5; */
@@ -213,7 +114,6 @@
 
 tr.new-report .submitted-description {
     font-weight: bold;
->>>>>>> 093c56f2
 }
 
 .new-indicator {
