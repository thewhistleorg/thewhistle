<form method="post" enctype="multipart/form-data" class="pure-form pure-form-aligned">
    <ul class="validation-errors">{{#@koa.flash.validation}}<li>{{this}}</li>{{/@koa.flash.validation}}</ul>

<<<<<<< HEAD
    <div >
=======
    <div>
>>>>>>> 093c56f2
        <h1>Are you reporting on behalf of yourself or someone else?</h1>
        <ul>
            <li>
                <input type="radio" name="on-behalf-of" id="myself" value="myself">
                <label for="myself">Me</label>
            </li>
            <li>
                <input type="radio" name="on-behalf-of" id="someone-else" value="someone-else">
                <label for="someone-else">Someone else</label>
            </li>
        </ul>
    </div>

    <hr>

<<<<<<< HEAD
    <div >
=======
    <div>
>>>>>>> 093c56f2

        <p class="special-intro">We understand that this can be difficult.<br>
            So please take your time and tell us what happened.</p>

        <h1>To begin with, when did it happen?</h1>

        <ul>
            {{#checked when}}
            <li>
                <input type="radio" name="when" id="when-date" value="date">
                <label for="when-date" class="pure-radio">On</label>
                <table class="inline">
                    <tr class="field-label">
                        <td>DD</td>
                        <td>MMM</td>
                        <td>YYYY</td>
                    </tr>
                    <tr>
                        <td><input type="number" name="date.day" id="date.day" value="{{date.day}}"
                                   class="w4" min="1" max="31"></td>
                        <td><input type="text" name="date.month" id="date.month" value="{{date.month}}" list="months"
                                   class="w5" maxlength="3"></td>
                        <td><input type="number" name="date.year" id="date.year" value="{{date.year}}"
                                   class="w5" min="{{lastyear}}" max="{{thisyear}}"></td>
                    </tr>
                </table>
                <datalist id="months">
                    <option value="Jan"><option value="Feb"><option value="Mar">
                    <option value="Apr"><option value="May"><option value="Jun">
                    <option value="Jul"><option value="Aug"><option value="Sep">
                    <option value="Oct"><option value="Nov"><option value="Dec">
                </datalist>
                at
                <table class="inline">
                    <tr class="field-label">
                        <td>HH</td>
                        <td>MM</td>
                    </tr>
                    <tr>
                        <td><input type="number" name="date.hour" id="date.hour" value="{{date.hour}}"
                                   class="w4" min="0" max="23" title="24h"></td>
                        <td><input type="number" name="date.minute" id="date.minute" value="{{date.minute}}"
                                   class="w4" min="0" max="59"></td>
                    </tr>
                </table>
            </li>
            <li>
                <input type="radio" name="when" id="when-within" value="within">
                <label for="when-within">It was within</label>
                <select name="within-options" id="within-options">
                    <option value="">&nbsp;</option>
                    <option value="within last month">Last month</option>
                    <option value="within last 6 months">Last six months</option>
                    <option value="within last year">Last year</option>
                    <option value="more than a year ago">More than a year ago</option>
                </select>
            </li>
            <li>
                <input type="radio" name="when" id="when-dont-remember" value="dont-remember">
                <label for="when-dont-remember">I don't exactly remember</label>
            </li>
            <li>
                <input type="radio" name="when" id="when-dont-know" value="dont-know">
                <label for="when-dont-know">I don't know when it happened</label>
            </li>
            {{/checked}}
        </ul>
        <h1>Is it still happening?</h1>
        <ul>
            {{#checked still-happening}}
            <li>
                <input type="radio" name="still-happening" id="still-y" value="y">
                <label for="still-y">Yes</label>
                <input type="radio" name="still-happening" id="still-n" value="n" class="radio-margin">
                <label for="still-n">No</label>
            </li>
            {{/checked}}
        </ul>
    </div>

    <hr>

<<<<<<< HEAD
    <div >
=======
    <div>
>>>>>>> 093c56f2
        <script>
            'use strict';
            document.addEventListener('DOMContentLoaded', function () {
                document.querySelector('input[type=file]').onchange = cloneFileInput; // change handler for initial file input
                function cloneFileInput(event) {
                    const fileInputs = document.querySelectorAll('input[type=file]');
                    const el = event.target;
                    // if we already have a 'no file chosen' input, don't clone another
                    for (const i of fileInputs) if (i.files.length == 0) return;
                    // if same file has already been chosen, clear the filename & don't clone
                    const inputsWithThisName = [...fileInputs].filter(f => f.files[0].name == el.files[0].name)
                    if (inputsWithThisName.length > 1) { el.value = ''; return; }
                    const copy = el.cloneNode(true);
                    copy.onchange = cloneFileInput;
                    copy.value = '';
                    copy.id = 'document' + (fileInputs.length);
                    el.insertAdjacentElement('afterend', copy)
                }
            });
        </script>

        <h1>Describe what happened</h1>
        <p class="hint-text">You may wish to include what led up to the event, if there were any
            witnesses, and if anyone was told about it afterwards.</p>

        <ul>
            <li>
                <label for="description">
                    Description:
                </label>
                <textarea class="pure-input-1" name="description" id="description" rows="4" required>{{description}}</textarea>
            </li>
            <li>
                <label for="document0">
                    <strong>Please upload any evidence that could help.</strong>
                    This can be photos, videos or any other documents.
                    {{#if files}}
                    <span class="note">note: please reselect
                        {{#each files}}{{this.name}}{{#unless @last}}, {{/unless}}{{/each}}
                        if you wish to submit them</span>
                    {{/if}}
                </label>
            </li>
            <li>
                <input type="file" name="documents" value="0" id="document0" class="upload-file">
            </li>
        </ul>
    </div>

    <hr>

<<<<<<< HEAD
    <div >
=======
    <div>
>>>>>>> 093c56f2
        <h1>Where did it happen?</h1>
        <p class="hint-text">Please be as precise as you are able</p>
        <ul>
            {{#checked where}}
            <li>
                <input type="radio" name="where" id="where-at" value="at"> <label for="where-at">At</label>
                <input type="text" name="at-address" id="at-address" value="{{at-address}}" class="w36">
            </li>
            <li>
                <input type="radio" name="where" id="where-dont-remember" value="dont-remember">
                <label for="where-dont-remember">I don’t exactly remember</label>
            </li>
            <li>
                <input type="radio" name="where" id="where-dont-know" value="dont-know">
                <label for="where-dont-know">I don’t know where it happened</label>
            </li>
            {{/checked}}
        </ul>
    </div>

    <hr>

<<<<<<< HEAD
    <div >
=======
    <div>
>>>>>>> 093c56f2
        <h1>Do you know who did it?</h1>
        <p class="hint-text">This could be one person or multiple people or a company or organisation.</p>
        <ul>
            {{#checked who}}
            <li>
                <input type="radio" name="who" id="who-y" value="y">
                <label for="who-y" class="pure-radio greyed-out-unless-checked">Yes</label>
                <br>
                <label for="who-relationship">How do you know them?</label>
                <p class="hint-text">For example, it could be a relative, colleague, or acquaintance.</p>
                <input type="text" name="who-relationship" id="who-relationship" value="{{who-relationship}}" class="w36">
            </li>
            <li>
                <input type="radio" name="who" id="who-n" value="n">
                <label for="who-n" class="pure-radio greyed-out-unless-checked">No</label>
                <p>Please give us a description of the person/people:</p>
                <textarea name="who-description" id="who-description" rows="4" class="pure-input-1">{{who-description}}</textarea>
            </li>
            {{/checked}}
        </ul>
    </div>

    <hr>

<<<<<<< HEAD
    <div >
=======
    <div>
>>>>>>> 093c56f2

        <h1>Have you spoken to anybody about it?</h1>

        <p class="hint-text">Pick all options that apply.</p>

        <ul>
            {{#checked action-taken}}
            <li>
                <input type="checkbox" name="action-taken" id="action-taken-police" value="police">
                <label for="action-taken-police">I have told the police</label>
            </li>
            <li>
                <input type="checkbox" name="action-taken" id="action-taken-organisation" value="organisation">
                <label for="action-taken-organisation">I have told somebody within an organisation</label>
            </li>
            <li>
                <input type="checkbox" name="action-taken" id="action-taken-friends" value="friends">
                <label for="action-taken-friends">I spoke to friends or other people I know</label>
            </li>
            <li>
                <input type="checkbox" name="action-taken" id="action-taken-teacher" value="teacher">
                <label for="action-taken-teacher">I spoke to a teacher</label>
            </li>
            <li>
                <input type="checkbox" name="action-taken" id="action-taken-other" value="other">
                <label for="action-taken-other">Other</label>
                <input type="text" name="action-taken-other-details" id="action-taken-other-details" class="w24">
            </li>
            {{/checked}}
        </ul>
    </div>

    <hr>

<<<<<<< HEAD
    <div >
=======
    <div>
>>>>>>> 093c56f2
        <h1>Have you used this anonymous reporting service before?</h1>
        <ul>
            {{#checked used-before}}
            <li>
                <input type="radio" name="used-before" id="used-before-y" value="y">
                <label for="used-before-y" class="pure-radio greyed-out-unless-checked">Yes</label>
                <br>
                <label for="existing-alias">Enter your anonymous alias</label>
                <input type="text" name="existing-alias" id="existing-alias" value="{{existing-alias}}">
                <span id="alias-ok" title="alias available" class="alias-available hide">✓</span>
                <span id="alias-nok" title="alias not available" class="alias-available hide">✗</span>
            </li>
            <li>
                <input type="radio" name="used-before" id="used-before-n" value="n" checked>
                <label for="used-before-n" class="pure-radio greyed-out-unless-checked">No</label>
                <br>
                <p>We make sure that your report is anonymous by creating a random identification alias.</p>
                <p>If you want to follow up, use the anonymous alias below so we can access any relevant information.</p>
                <div id="usegenerated">
                    <p>This report will use <b><output name="generated-alias">{{generated-alias}}</output></b>
                        <input type="hidden" name="generated-alias" value="{{generated-alias}}"></p>
                    <button type="button" id="get-alt-alias" class="inline-link">Generate another random alias</button>
                </div>
            </li>
            {{/checked}}
        </ul>
        {{> continue}}
    </div>


</form><|MERGE_RESOLUTION|>--- conflicted
+++ resolved
@@ -1,11 +1,7 @@
 <form method="post" enctype="multipart/form-data" class="pure-form pure-form-aligned">
     <ul class="validation-errors">{{#@koa.flash.validation}}<li>{{this}}</li>{{/@koa.flash.validation}}</ul>
 
-<<<<<<< HEAD
-    <div >
-=======
-    <div>
->>>>>>> 093c56f2
+    <div>
         <h1>Are you reporting on behalf of yourself or someone else?</h1>
         <ul>
             <li>
@@ -21,11 +17,7 @@
 
     <hr>
 
-<<<<<<< HEAD
-    <div >
-=======
-    <div>
->>>>>>> 093c56f2
+    <div>
 
         <p class="special-intro">We understand that this can be difficult.<br>
             So please take your time and tell us what happened.</p>
@@ -108,11 +100,7 @@
 
     <hr>
 
-<<<<<<< HEAD
-    <div >
-=======
-    <div>
->>>>>>> 093c56f2
+    <div>
         <script>
             'use strict';
             document.addEventListener('DOMContentLoaded', function () {
@@ -164,11 +152,7 @@
 
     <hr>
 
-<<<<<<< HEAD
-    <div >
-=======
-    <div>
->>>>>>> 093c56f2
+    <div>
         <h1>Where did it happen?</h1>
         <p class="hint-text">Please be as precise as you are able</p>
         <ul>
@@ -191,11 +175,7 @@
 
     <hr>
 
-<<<<<<< HEAD
-    <div >
-=======
-    <div>
->>>>>>> 093c56f2
+    <div>
         <h1>Do you know who did it?</h1>
         <p class="hint-text">This could be one person or multiple people or a company or organisation.</p>
         <ul>
@@ -220,11 +200,7 @@
 
     <hr>
 
-<<<<<<< HEAD
-    <div >
-=======
-    <div>
->>>>>>> 093c56f2
+    <div>
 
         <h1>Have you spoken to anybody about it?</h1>
 
@@ -259,11 +235,7 @@
 
     <hr>
 
-<<<<<<< HEAD
-    <div >
-=======
-    <div>
->>>>>>> 093c56f2
+    <div>
         <h1>Have you used this anonymous reporting service before?</h1>
         <ul>
             {{#checked used-before}}
