--- conflicted
+++ resolved
@@ -85,11 +85,7 @@
                 updatedBy:        lastUpdate.by,
                 assignedTo:       rpt.assignedTo ? users.get(rpt.assignedTo.toString()).username : '',
                 status:           rpt.status || '', // ensure status is string
-<<<<<<< HEAD
-                summary:          rpt.summary || `<span title="submitted brief-description">${rpt.report['brief-description']}</span>`,
-=======
-                summary:          rpt.summary || `<span class="grey" title="submitted description">[${rpt.submitted['Description']}]</span>`,
->>>>>>> 03323ba4
+                summary:          rpt.summary || `<span title="submitted description">[${rpt.submitted['Description']}]</span>`,
                 tags:             rpt.tags,
                 reportedOnPretty: prettyDate(rpt._id.getTimestamp()),
                 reportedOnFull:   dateFormat(rpt._id.getTimestamp(), 'ddd d mmm yyyy HH:MM'),
