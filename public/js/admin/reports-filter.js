/* - - - - - - - - - - - - - - - - - - - - - - - - - - - - - - - - - - - - - - - - - - - - - - -  */
/* JavaScript for managing filtering functions in reports-list.html                               */
/* - - - - - - - - - - - - - - - - - - - - - - - - - - - - - - - - - - - - - - - - - - - - - - -  */

'use strict';
/* global Qs, Slider, slider, dateFormat */


document.addEventListener('DOMContentLoaded', function() { // filtering

    // convert query string filters to filter spans in #search-display
    const qs = Qs.parse(location.search.slice(1));
    for (const q in qs) {
        if (Array.isArray(qs[q])) {
            // if filter given multiple times eg tag=a&tag=b;
            for (const filter of qs[q]) addFilter(q, filter);
        } else {
            if (q == 'description') {
                // the description filter goes directly in the description filter field
                document.querySelector('input[name=description]').value = qs.description;
                document.querySelector('a.remove-desc-srch').classList.toggle('hide');
            } else {
                // any other filter goes in the general filters field
                addFilter(q, qs[q]);
            }
        }
    }

    // use range slider for filtering submitted/updated dates
    const submittedSlider = new Slider('input.submitted', {
        min:       new Date(slider.oldest).valueOf(),
        max:       new Date(slider.latest).valueOf(),
        range:     true,
        step:      1000 * 60 * 60 * 24,
        formatter: function(t) {
            if (Array.isArray(t)) return dateFormat(t[0], 'd mmm yyyy') + ' – ' + dateFormat(t[1], 'd mmm yyyy');
            return dateFormat(t, 'd mmm yyyy');
        },
    });
    submittedSlider.on('slideStop', function(value) {
        const [ from, to ] = value;
        addFilter('submitted', dateFormat(from, 'd-mmm-yyyy') + '–' + dateFormat(to, 'd-mmm-yyyy'));
        applyFilter();
    });

<<<<<<< HEAD
    // Toggle search filter list container

    document.getElementById('filter-toggle-button').onclick = toggleContainer;
    function toggleContainer(e){
      var el = document.getElementById('filter-toggle-button');
      var div = document.getElementById('filter-container');
=======
    // toggle search filter list container
    document.getElementById('filter-toggle-button').onclick = toggleContainer;
    function toggleContainer() {
        const el = document.getElementById('filter-toggle-button');
        const div = document.getElementById('filter-container');
>>>>>>> 093c56f2
        if (div.style.display === 'none') {
            div.style.display = 'block';
            el.innerHTML = 'Hide filters';
        } else {
            div.style.display = 'none';
            el.innerHTML = 'Show filters';
        }
    }

    // auto-submit form on any change of filter selection
    document.querySelectorAll('#search .pure-menu-item li a').forEach(el => el.onclick = function filterAdd(event) {
        event.preventDefault(); // don't follow link
        if (this.parentElement.dataset.key.slice(0, 6) == 'field:') {
            // add filter span for user to fill in search (don't apply it yet)
            addFieldFilter(this.parentElement.dataset.key.slice(6));
        } else {
            // add filter span and apply filter
            addFilter(this.parentElement.dataset.key, this.parentElement.dataset.value);
            applyFilter();
        }
    });

    // auto-submit form on click on 'assigned to' in list
    document.querySelectorAll('td.assigned span').forEach(el => el.onclick = function filterAdd(event) {
        // add filter span and apply filter
        addFilter('assigned', this.textContent.slice(1)); // strip off '@'
        applyFilter();
        event.stopPropagation(); // don't allow this event to be caught by the 'tr' open report details event
    });

    // auto-submit form on click on 'tag' in list
    document.querySelectorAll('span.tag').forEach(el => el.onclick = function filterAdd(event) {
        // add filter span and apply filter
        addFilter('tag', this.textContent);
        applyFilter();
        event.stopPropagation(); // don't allow this event to be caught by the 'tr' open report details event
    });

    // when description input entered, apply filter
    document.querySelector('#search input[name="description"]').onchange = function filterAddInput() {
        // note no need to 'addFilter'
        applyFilter();
    };

    // remove description search
    document.querySelector('#search-display a.remove-desc-srch').onclick = function descSrchRemove(event) {
        event.preventDefault(); // don't follow link
        document.querySelector('input.description-filter').value = '';
        applyFilter();
    };

    // remove filter span
    document.querySelectorAll('#search-display a.remove-filter').forEach(el => el.onclick = function filterRemove(event) {
        event.preventDefault(); // don't follow link
        this.parentElement.remove();
        applyFilter();
    });

    // add filter span (either from user interaction or from query string)
    function addFilter(key, value) {
        // keep sort and archive properties on #search, as they don't get displayed as <span>s
        if (key == 'sort') { document.querySelector('#search').dataset.sort = value; return; }
        if (key == 'active') { document.querySelector('#search').dataset.active = value; return; }

        if ([ 'assigned', 'status', 'submitted' ].includes(key) || key.slice(0,6)=='field:') {
            // only makes sense to have one assigned / status / submitted filter, so remove current one
            const current = document.querySelector(`#search-display span[data-key="${key}"]`);
            if (current) current.remove();
        }
        const displayText = key.slice(0,6)=='field:' ? `field <i>${key.slice(6)}</i>: ${value}` : `${key}: ${value}`;
        const removeLink = '<a href="#" class="remove-filter">×</a>';
        const filterSpan = `<span data-key="${key}" data-value="${value}"  class="selected-filter">${displayText} ${removeLink}</span>`;
        document.querySelector('#filter-container').insertAdjacentHTML('beforeend', filterSpan);
    }

    // add filter span for searching within report fields, into which user can enter text to be searched for
    function addFieldFilter(field) {
        const current = document.querySelector(`#search-display span[data-key="field:${field}"]`);
        if (current) current.remove();
        const label = `field <i>${field}</i>`;
        const removeLink = '<a href="#" class="remove-filter">×</a>';
        const filterSpan = `<span data-key="field:${field}">${label}: <span contenteditable></span> ${removeLink}</span>`;
        document.querySelector('#search-display').insertAdjacentHTML('beforeend', filterSpan);
        document.querySelector('#search-display').querySelector(`span[data-key="field:${field}"] span[contenteditable]`).focus();
        document.querySelectorAll('#search-display span[contenteditable]').forEach(el => el.onblur = function() {
            this.parentElement.dataset.value = this.textContent; // once value entered, record it in <span> data-value
            applyFilter();
        });
    }

    // convert filter spans to query string and refresh page to that location
    function applyFilter() {
        // description filter stands on on its own, create a separate filter for that if it's filled in
        const description = document.querySelector('input[name=description]').value;
        const filterDescription = description ? [ { key: 'description', value: description } ] : [];
        // other filters come from the spans within the search-display input
        const filterSpans = Array.from(document.querySelectorAll('#search-display span[data-key]')); // note don't include contenteditable spans
        const filters = filterDescription.concat(filterSpans.map(span => span.dataset));
        // add sort & archive into filters
        if (document.querySelector('#search').dataset.sort) filters.push({ key: 'sort', value: document.querySelector('#search').dataset.sort });
        if (document.querySelector('#search').dataset.active) filters.push({ key: 'active', value: document.querySelector('#search').dataset.active });
        // and convert to a query string
        const query = filters.map(f => f.key.replace('%20', '+')+'='+ encodeURIComponent(f.value).replace('%20', '+').replace('%2C', ',')).join('&');
        if (Object.keys(qs).length == 0) {
            // no current query string: move to filtered page, leaving unfiltered list in history as normal
            window.location = '?'+query;
        } else {
            // existing query string: replace current filter with new filter, without creating new history
            window.location.replace(window.location.pathname + (query ? '?' + query : ''));
        }
    }
});<|MERGE_RESOLUTION|>--- conflicted
+++ resolved
@@ -43,20 +43,11 @@
         applyFilter();
     });
 
-<<<<<<< HEAD
-    // Toggle search filter list container
-
-    document.getElementById('filter-toggle-button').onclick = toggleContainer;
-    function toggleContainer(e){
-      var el = document.getElementById('filter-toggle-button');
-      var div = document.getElementById('filter-container');
-=======
     // toggle search filter list container
     document.getElementById('filter-toggle-button').onclick = toggleContainer;
     function toggleContainer() {
         const el = document.getElementById('filter-toggle-button');
         const div = document.getElementById('filter-container');
->>>>>>> 093c56f2
         if (div.style.display === 'none') {
             div.style.display = 'block';
             el.innerHTML = 'Hide filters';
