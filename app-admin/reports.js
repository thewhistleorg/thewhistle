--- conflicted
+++ resolved
@@ -1,4 +1,4 @@
-/* - - - - - - - - - - - - - - - - - - - - - - - - - - - - - - - - - - - - - - - - - - - - - - -  */
+
 /* Reports handlers - manage reports workflow including dashboard, searching/filtering, editing   */
 /* metadata, etc.                                                             C.Veness 2017-2018  */
 /*                                                                                                */
@@ -67,15 +67,12 @@
 
         for (const rpt of rpts) {
             const lastUpdate = await Update.lastForReport(db, rpt._id);
-            const lastViewed = rpt.views[ctx.state.user.id];
-
-<<<<<<< HEAD
             if (Object.keys(rpt.geocode).length > 0) {
                 rpt.location = findBestLocnBelow(lowestCommonLevel, rpt);
-=======
+            const lastViewed = rpt.views[ctx.state.user.id];
+
             if (rpt.location.geocode && Object.keys(rpt.location.geocode).length > 0) {
                 rpt.locn = findBestLocnBelow(lowestCommonLevel, rpt);
->>>>>>> 093c56f2
             } else {
                 rpt.locn = '—';
             }
@@ -88,26 +85,23 @@
             const desc = rpt.submitted['Description'] || rpt.submitted['brief-description']; // TODO: transition code until all early test report are deleted
             const assignedTo = rpt.assignedTo ? users.get(rpt.assignedTo.toString()) : null;
             const fields = {
-<<<<<<< HEAD
                 _id:              rpt._id,
                 updatedOn:        lastUpdate.on ? lastUpdate.on.toISOString().replace('T', ' ').replace('.000Z', '') : '',
                 updatedOnPretty:  lastUpdate.on ? prettyDate(lastUpdate.on.toDateString()) : '',
                 updatedAge:       lastUpdate.on ? new Date() - new Date(lastUpdate.on).valueOf() : 0, // for sorting
-                updatedAgo:       lastUpdate.on ? 'Updated ' + ago(lastUpdate.on) : '',
-                viewed:           !!lastViewed,
+                updatedAgo:       lastUpdate.on ? ago(lastUpdate.on) : '',
                 updatedBy:        lastUpdate.by,
-                assignedTo:       assignedTo ? '@'+assignedTo.username : `<i class="pale-grey">Not assigned</i>`,
-                status:           rpt.status ||  `<i class="pale-grey">None</i>`, // ensure status is string
+                assignedTo:       assignedTo ? assignedTo.username : '',
+                status:           rpt.status || '', // ensure status is string
                 summary:          rpt.summary || `<span title="submitted description">${desc}</span>`,
-                submittedDesc:    truncate(desc,140)|| `<i title="submitted description" class="pale-grey">No Description</i>`,
-                tags:             rpt.tags ,
-                reportedOnDay: prettyDate(rpt._id.getTimestamp()),
+                submittedDesc:    truncate(desc,140)|| `<i title="submitted description" class="grey">No Description</i>`,
+                tags:             rpt.tags,
+                reportedOnPretty: prettyDate(rpt._id.getTimestamp()),
                 reportedOnFull:   dateFormat(rpt._id.getTimestamp(), 'ddd d mmm yyyy HH:MM'),
                 reportedBy:       rpt.by ? '@'+users.get(rpt.by.toString()).username : rpt.name,
                 location:         rpt.location,
                 name:             rpt.name,
                 comments:         rpt.comments,
-=======
                 _id:             rpt._id,
                 updatedOn:       lastUpdate.on ? lastUpdate.on.toISOString().replace('T', ' ').replace('.000Z', '') : '',
                 updatedOnPretty: lastUpdate.on ? prettyDate(lastUpdate.on.toDateString()) : '',
@@ -126,7 +120,6 @@
                 locn:            rpt.locn,
                 alias:           rpt.alias,
                 comments:        rpt.comments,
->>>>>>> 093c56f2
             };
             reports.push(fields);
         }
@@ -860,11 +853,7 @@
             exportPdf:        ctx.request.href.replace('/reports', '/reports/export-pdf'),
             submittedDesc:    truncate(desc,70) || `<i title="submitted description" class="grey">No Description</i>`, // eslint-disable-line quotes
             showDeleteButton: ctx.app.env != 'production',
-<<<<<<< HEAD
-            referer         : referer,
-=======
             referer:          ctx.headers.referer || '/reports',
->>>>>>> 093c56f2
         };
         extra.reportDescription = report.summary
             ? `Report: ‘${report.summary}’, ${extra.reportedOnDay}`
