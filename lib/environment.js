/* - - - - - - - - - - - - - - - - - - - - - - - - - - - - - - - - - - - - - - - - - - - - - - -  */
/* Set environment for testing purposes.                                           C.Veness 2018  */
/* - - - - - - - - - - - - - - - - - - - - - - - - - - - - - - - - - - - - - - - - - - - - - - -  */


class Environment {

    /**
<<<<<<< HEAD
     * Set ctx.app.env to the environment persisted in ctx.session.origEnv - used in app.js.
     *
     * @param {Object} ctx - Koa context object.
     */
    static init(ctx) {
        if (ctx.session.env) {
            ctx.app.env = ctx.session.env;
        }
    }


    /**
=======
>>>>>>> c53f8c9f
     * Set application environment, to facilitate testing of functionality specific to particular
     * environments.
     *
     * Note this sets the entire application environment, not just for the current request context,
     * so would be dangerous in a context where multiple users are making requests! In particular,
     * it must never be possible to set the production environment to development.
     *
     * @param {Object} ctx - Koa context object.
     */
    static set(ctx, env) {
        if (ctx.app.env != 'development' && ctx.session.origEnv != 'development') {
            throw new Error('Environment can only be reset in development');
        }

        if (![ 'development', 'staging', 'production' ].includes(env)) {
            throw new Error('Environment can only be dev/staging/production');
        }

        ctx.session.origEnv = ctx.app.env; // can only be 'development'!
        ctx.session.env = env;
        ctx.app.env = env;
    }


    /**
     * Return current application environment.
     *
     * @param {Object} ctx - Koa context object.
     */
    static get(ctx) {
        return ctx.app.env;
    }

}

/* - - - - - - - - - - - - - - - - - - - - - - - - - - - - - - - - - - - - - - - - - - - - - - -  */

export default Environment;<|MERGE_RESOLUTION|>--- conflicted
+++ resolved
@@ -5,23 +5,8 @@
 
 class Environment {
 
-    /**
-<<<<<<< HEAD
-     * Set ctx.app.env to the environment persisted in ctx.session.origEnv - used in app.js.
-     *
-     * @param {Object} ctx - Koa context object.
-     */
-    static init(ctx) {
-        if (ctx.session.env) {
-            ctx.app.env = ctx.session.env;
-        }
-    }
 
-
-    /**
-=======
->>>>>>> c53f8c9f
-     * Set application environment, to facilitate testing of functionality specific to particular
+    /** Set application environment, to facilitate testing of functionality specific to particular
      * environments.
      *
      * Note this sets the entire application environment, not just for the current request context,
