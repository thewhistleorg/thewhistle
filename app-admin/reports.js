/* - - - - - - - - - - - - - - - - - - - - - - - - - - - - - - - - - - - - - - - - - - - - - - -  */
/* Reports handlers - manage reports workflow including dashboard, searching/filtering, editing   */
/* metadata, etc.                                                                                 */
/*                                                                                                */
/* GET functions render template pages; POST functions process post requests then redirect.       */
/*                                                                                                */
/* Ajax functions set body & status, and should not throw (as that would  invoke the generic      */
/* admin exception handler which would return an html page).                                      */
/* - - - - - - - - - - - - - - - - - - - - - - - - - - - - - - - - - - - - - - - - - - - - - - -  */

'use strict';

const dateFormat = require('dateformat');  // Steven Levithan's dateFormat()
const MarkdownIt = require('markdown-it'); // markdown parser
const json2csv   = require('json2csv');    // converts json into csv
const pdf        = require('html-pdf');    // HTML to PDF converter
const fs         = require('fs-extra');    // fs with extra functions & promise interface
const handlebars = require('handlebars');  // logicless templating language
const LatLon     = require('geodesy').LatLonSpherical; // spherical earth geodesy functions
const Dms        = require('geodesy').Dms; // degrees/minutes/seconds conversion routines
const moment     = require('moment');      // date library for manipulating dates
const ObjectId   = require('mongodb').ObjectId;

const Report = require('../models/report.js');
const User   = require('../models/user.js');
const Update = require('../models/update.js');

const jsObjectToHtml = require('../lib/js-object-to-html');
const jsObjectToRichHtml = require('../lib/js-object-to-rich-html');


class ReportsHandlers {

    /**
     * GET /reports - Render reports search/list page.
     *
     * Note on filtering: if all filter fields are empty, archived is false, and dates have not been
     * changed, the query is removed from the url for clarity. If the archived flag is changed, then
     * - if oldest is default, it is set to new 'oldest' value; otherwise max of oldest & new 'oldest' value
     * - if latest is default, it is set to new 'latest' value; otherwise min of latest & new 'latest' value
     * (active defaults: oldest-today; archived defaults: oldest-latest)
     */
    static async list(ctx) {
        const db = ctx.state.user.db;

        // ---- filtering
        const { filter, filterDesc, oldest, latest } = await ReportsHandlers.buildFilter(db, ctx.request.query);

        // indicate when filters applied in page title
        const title = 'Reports list' + (filterDesc.size>0 ? ` (filtered by ${[ ...filterDesc ].join(', ')})` : '');


        // ------------ find reports matching search criteria

        const rpts = await Report.find(db, filter.length==0 ? {} : { $and: filter });

        // get list of users (indexed by id) for use in translating id's to usernames
        const users = await User.details(); // note users is a Map

        // geocoded location field or fields to use
        const locationFields = lowestDistinctGeographicLevel(rpts);

        const reports = [];
        for (const rpt of rpts) {
            const lastUpdate = await Update.lastForReport(db, rpt._id);
            if (Object.keys(rpt.geocode).length > 0) {
                for (const field of locationFields) { // if multiple location field candidates, use first available
                    rpt.location = field.split('.').reduce((obj, key) => obj[key], rpt); // stackoverflow.com/questions/6393943
                    if (rpt.location) break;
                }
            } else {
                rpt.location = '—';
            }
            for (let t=0; t<rpt.tags.length; t++) { // style tags in cartouches
                rpt.tags.splice(t, 1, `<span class="tag">${rpt.tags[t]}</span>`);
            }
            if (rpt.tags.length > 2) { // limit displayed tags to 2
                rpt.tags.splice(2, rpt.tags.length, `<span class="nowrap">+${rpt.tags.length-2} more...</span>`);
            }

            const fields = {
                _id:              rpt._id,
                updatedOn:        lastUpdate.on ? lastUpdate.on.toISOString().replace('T', ' ').replace('.000Z', '') : '',
                updatedOnPretty:  lastUpdate.on ? prettyDate(lastUpdate.on.toDateString()) : '',
                updatedAge:       lastUpdate.on ? new Date() - new Date(lastUpdate.on).valueOf() : 0, // for sorting
                updatedAgo:       lastUpdate.on ? ago(lastUpdate.on) : '',
                updatedBy:        lastUpdate.by,
                assignedTo:       rpt.assignedTo ? users.get(rpt.assignedTo.toString()).username : '',
                status:           rpt.status || '', // ensure status is string
<<<<<<< HEAD
                summary:          rpt.summary || `<span title="submitted description">${rpt.submitted['Description']}</span>`,
                submittedDesc:    truncate(rpt.submitted['Description'],140)|| `<i title="submitted description" class="grey">No Description</i>`,
=======
                summary:          rpt.summary || `<span title="submitted description">[${rpt.submitted['Description']}]</span>`,
>>>>>>> 80ebf6ac
                tags:             rpt.tags,
                reportedOnPretty: prettyDate(rpt._id.getTimestamp()),
                reportedOnFull:   dateFormat(rpt._id.getTimestamp(), 'ddd d mmm yyyy HH:MM'),
                reportedBy:       rpt.by ? '@'+users.get(rpt.by.toString()).username : rpt.name,
                location:         rpt.location,
                name:             rpt.name,
                comments:         rpt.comments,
            };
            reports.push(fields);
        }

        // set sort field & order; if field is appended with '-', normal order is reversed
        const sort = {
            column: ctx.request.query.sort ? ctx.request.query.sort.replace('-', '') : '',
            field:  '',
            asc:    null,
        };
        switch (sort.column) {
            case 'updated':   sort.field = 'updatedAge'; sort.asc = -1; break;
            case 'assigned':  sort.field = 'assignedTo'; sort.asc = -1; break;
            case 'status':    sort.field = 'status';     sort.asc = -1; break;
            case 'summary':   sort.field = 'summary';    sort.asc = -1; break;
            case 'submitted': sort.field = '_id';        sort.asc =  1; break;
            case 'from':      sort.field = 'name';       sort.asc = -1; break;
            default:          sort.field = 'updatedAge'; sort.asc = -1; sort.column = 'updated'; break;
        }
        sort.asc = ctx.request.query.sort && ctx.request.query.sort.slice(-1)=='-' ? -sort.asc : sort.asc;
        reports.sort((a, b) => {
            // if field to be sorted on is string, use lower case to sort
            const aVal = typeof a[sort.field] == 'string' ? a[sort.field].toLowerCase() : a[sort.field];
            const bVal = typeof b[sort.field] == 'string' ? b[sort.field].toLowerCase() : b[sort.field];
            // if sort fields are distinct, return ±1 as appropriate
            if (aVal < bVal) return sort.asc;
            if (aVal > bVal) return -sort.asc;
            // if sort fields are equal, sort by id (ie temporally, most recent first)
            return a._id < b._id ? 1 : -1;
        });

        // ---- filter lists

        const filterLists = await ReportsHandlers.buildFilterLists(db, ctx);

        // show number of reports in results
        const count = reports.length == 0
            ? 'No reports matching specified search'
            : reports.length == 1 ? '1 report' : reports.length+' reports';

        const context = {
            reports:     reports,
            filterLists: filterLists,
            oldest:      oldest,            // to check for change
            latest:      latest,            // to check for change
            title:       title,             // page title indicating filtering
            exportCsv:   ctx.request.href.replace('/reports', '/reports/export-csv'),
            exportPdf:   ctx.request.href.replace('/reports', '/reports/export-pdf'),
            current:     ctx.request.query, // current filter
            sort:        sort,
            count:       count,
        };
        context.current.from = context.current.from || oldest;
        context.current.to = context.current.to || latest;
        context.sort.asc = context.sort.asc=='-1' ? '+' : '-';
        await ctx.render('reports-list', context);
    }

    /**
     * GET /reports-map - Render reports search/map page.
     *
     * Note on filtering: if all filter fields are empty, archived is false, and dates have not been
     * changed, the query is removed from the url for clarity. If the archived flag is changed, then
     * - if oldest is default, it is set to new 'oldest' value; otherwise max of oldest & new 'oldest' value
     * - if latest is default, it is set to new 'latest' value; otherwise min of latest & new 'latest' value
     * (active defaults: oldest-today; archived defaults: oldest-latest)
     */
    static async map(ctx) {
        const db = ctx.state.user.db;

        // ---- filtering
        const { filter, filterDesc } = await ReportsHandlers.buildFilter(db, ctx.request.query);

        // indicate when filters applied in page title
        const title = 'Reports map' + (filterDesc.size>0 ? ` (filtered by ${[ ...filterDesc ].join(', ')})` : '');


        // ------------ find reports matching search criteria

        const rpts = await Report.find(db, filter.length==0 ? {} : { $and: filter });

        // get list of users (indexed by id) for use in translating id's to usernames
        const users = await User.details(); // note users is a Map

        const reports = [];
        const y = 1000*60*60*24*365; // one year
        for (const rpt of rpts) {
            if (!rpt.geocode) continue;
            if (Object.keys(rpt.geocode).length == 0) continue;
            const fields = {
                _id:        rpt._id,
                summary:    rpt.summary || '', // ensure summary is string
                lat:        rpt.geocode.latitude || NaN,
                lon:        rpt.geocode.longitude || NaN,
                assignedTo: rpt.assignedTo ? users.get(rpt.assignedTo.toString()).username : '—',
                status:     rpt.status || '', // ensure status is string
                date:       dateFormat(rpt._id.getTimestamp(), 'd mmm yyyy'),
                highlight:  Math.round(100 * (rpt._id.getTimestamp() - new Date() + y) / y),
            };
            reports.push(fields);
        }

        // ---- chart aggregation

        const reportsByDay = {};
        for (const rpt of rpts) {
            const reported = rpt._id.getTimestamp();
            const day = new Date(reported.getFullYear(), reported.getMonth(), reported.getDate());
            if (reportsByDay[day] == undefined) reportsByDay[day] = 0;
            reportsByDay[day]++;
        }
        const maxReportsByDay = Math.max(...Object.values(reportsByDay)) + 1;

        const reportsByWeek = {};
        for (const rpt of rpts) {
            const reported = rpt._id.getTimestamp();
            const week = new Date(reported.getFullYear(), reported.getMonth(), reported.getDate());
            week.setDate(week.getDate() - week.getDay() + 1);
            if (reportsByWeek[week] == undefined) reportsByWeek[week] = 0;
            reportsByWeek[week]++;
        }
        const maxReportsByWeek = Math.max(...Object.values(reportsByWeek)) + 1; // TODO

        // show number of reports in results
        const count = reports.length == 0
            ? 'No reports matching specified search'
            : reports.length == 1 ? '1 report' : reports.length+' reports';

        const context = {
            reports:         reports,
            title:           title,             // page title indicating filtering
            reportsByDay:    reportsByDay,      // for time-based chart
            maxReportsByDay: maxReportsByDay,   // for chart gridlines
            exportCsv:       ctx.request.href.replace('/reports', '/reports/export-csv'),
            count:           count,
        };
        await ctx.render('reports-map', context);
    }


    /**
     * GET /reports/export-csv - download CSV file of current list of reports.
     */
    static async exportCsv(ctx) {
        const db = ctx.state.user.db;

        // ---- filtering
        const { filter, filterDesc } = await ReportsHandlers.buildFilter(db, ctx.request.query);


        // ------------ find reports matching search criteria

        const rpts = await Report.find(db, { $and: filter });

        // get list of users (indexed by id) for use in translating id's to usernames
        const users = await User.details(); // note users is a Map

        const reports = [];
        for (const rpt of rpts) {
            const lastUpdate = await Update.lastForReport(db, rpt._id);
            const fields = {
                updatedOn:    lastUpdate.on ? lastUpdate.on.toISOString().replace('T', ' ').replace('.000Z', '') : '',
                updatedBy:    lastUpdate.by,
                assignedTo:   rpt.assignedTo ? users.get(rpt.assignedTo.toString()).username : '', // replace 'assignedTo' ObjectId with username
                status:       rpt.status,
                summary:      rpt.summary,
                tags:         rpt.tags.join(', '),
                reportedOn:   rpt._id.getTimestamp().toISOString().replace('T', ' ').replace('.000Z', ''),
                reportedBy:   rpt.by ? '@'+(await User.get(rpt.by)).username : rpt.name,
                reporterName: rpt.name,
                archived:     rpt.archived,
                url:          ctx.origin + '/reports/'+rpt._id,
            };
            reports.push(fields);
        }

        reports.sort((a, b) => a.reportedOn < b.reportedOn ? 1 : -1); // sort in reverse chronological order (match main list default)

        const csv = json2csv({ data: reports });
        const filenameFilter = filterDesc.size>0 ? ` (filtered by ${[ ...filterDesc ].join(', ')}) ` : ' ';
        const filename = 'the whistle incident reports' + filenameFilter +  dateFormat('yyyy-mm-dd HH:MM') + '.csv';
        ctx.status = 200;
        ctx.body = csv;
        ctx.attachment(filename);

    }


    /**
     * GET /reports/export-pdf - download PDF file of current list of reports.
     */
    static async exportPdf(ctx) {
        const db = ctx.state.user.db;

        // ---- filtering
        const { filter, filterDesc } = await ReportsHandlers.buildFilter(db, ctx.request.query);


        // ------------ find reports matching search criteria

        const rpts = await Report.find(db, { $and: filter });

        // get list of users (indexed by id) for use in translating id's to usernames
        const users = await User.details(); // note users is a Map

        // geocoded location field or fields to use
        const locationFields = lowestDistinctGeographicLevel(rpts);

        const reports = [];
        for (const rpt of rpts) {
            const lastUpdate = await Update.lastForReport(db, rpt._id);
            for (const field of locationFields) { // if multiple location field candidates, use first available
                rpt.location = field.split('.').reduce((obj, key) => obj[key], rpt); // stackoverflow.com/questions/6393943
                if (rpt.location) break;
            }
            for (let t=0; t<rpt.tags.length; t++) { // style tags in cartouches
                rpt.tags.splice(t, 1, `<span class="tag">${rpt.tags[t]}</span>`);
            }
            for (const comment of rpt.comments) {
                comment.onDate = dateFormat(comment.on, 'd mmm yyyy');
                comment.onTime = dateFormat(comment.on, 'HH:MM');
                comment.comment = comment.comment ? MarkdownIt().render(comment.comment) : null;
            }
            const fields = {
                _id:           rpt._id,
                reportHtml:    jsObjectToHtml(rpt.submitted),
                updatedDate:   lastUpdate.on ? dateFormat(lastUpdate.on, 'd mmm yyyy') : '—',
                updatedTime:   lastUpdate.on ? dateFormat(lastUpdate.on, 'HH:MM') : '',
                updatedBy:     lastUpdate.by ? '@'+lastUpdate.by : '',
                assignedTo:    rpt.assignedTo ? '@'+users.get(rpt.assignedTo.toString()).username : '—', // replace 'assignedTo' ObjectId with username
                status:        rpt.status,
                summary:       rpt.summary,
                summaryQuoted: rpt.summary ? `‘${rpt.summary}’` : '',
                tags:          rpt.tags,
                reportedDate:  dateFormat(rpt._id.getTimestamp(), 'd mmm yyyy'),
                reportedTime:  dateFormat(rpt._id.getTimestamp(), 'HH:MM'),
                reportedBy:    rpt.by ? '@'+(await User.get(rpt.by)).username : rpt.name,
                location:      rpt.location,
                name:          rpt.name,
                comments:      rpt.comments,
                geocode:       rpt.geocode,
                url:           ctx.origin + '/reports/'+rpt._id,
            };
            reports.push(fields);
        }
        // TODO: show images

        reports.sort((a, b) => a._id < b._id ? -1 : 1); // sort in chronological order


        // show number of reports in results
        const count = reports.length == 0
            ? 'No reports matching specified search'
            : reports.length == 1 ? '1 report' : reports.length+' reports';

        // show applied filters
        const filters = [];
        for (const q in ctx.request.query) {
            if (Array.isArray(ctx.request.query[q])) {
                // if filter given multiple times eg tag=a&tag=b;
                for (const filter of ctx.request.query[q]) filters.push(q.slice(0,6)=='field:' ? `field <i>${q.slice(6)}</i>: ${filter}` : `${q}: ${filter}`);
            } else {
                filters.push(q.slice(0,6)=='field:' ? `field <i>${q.slice(6)}</i>: ${ctx.request.query[q]}` : `${q}: ${ctx.request.query[q]}`);
            }
        }

        const context = {
            nowFull: dateFormat('d mmm yyyy HH:MM'),
            reports: reports,
            filters: filters,
            current: ctx.request.query, // current filter
            count:   count,
            title:   'The Whistle submitted incident reports',
        };

        if (ctx.request.query.preview != undefined) { // for development/debugging
            await ctx.render('reports-list.pdf.html', context);
            return;
        }

        // read, compile, and evaluate handlebars template
        const templateHtml = await fs.readFile('app-admin/templates/reports-list.pdf.html', 'utf8');
        const templateHbs = handlebars.compile(templateHtml);
        const html = templateHbs(context);

        // create PDF
        const options = {
            format: 'A4',
            base:   'file:/'+__dirname+'/public/',
        };
        const reportsPdf = pdf.create(html, options);

        // promisify the toBuffer method
        reportsPdf.__proto__.toBufferPromise = function() { // TODO: must be a cleaner way to do this!
            return new Promise(function(resolve, reject) {
                this.toBuffer(function (err, buffer) {
                    if (err) return reject(err);
                    resolve(buffer);
                });
            }.bind(this));
        };

        // return PDF as attachment
        const filenameFilter = filterDesc.size>0 ? ` (filtered by ${[ ...filterDesc ].join(', ')}) ` : ' ';
        const filename = 'the whistle incident reports' + filenameFilter +  dateFormat('yyyy-mm-dd HH:MM') + '.pdf';
        ctx.status = 200;
        ctx.body = await reportsPdf.toBufferPromise();
        ctx.attachment(filename);
    }


    /**
     * GET /reports/export-pdf/:id - download PDF file of single report.
     *
     * TODO: decide what common code between this and exportPdf() is worth factoring out
     */
    static async exportPdfSingle(ctx) {
        const db = ctx.state.user.db;

        const rpt = await Report.get(db, ctx.params.id);

        // supplementary information (as per exportPdf())

        // get list of users (indexed by id) for use in translating id's to usernames
        const users = await User.details(); // note users is a Map

        const lastUpdate = await Update.lastForReport(db, rpt._id);
        for (let t=0; t<rpt.tags.length; t++) { // style tags in cartouches
            rpt.tags.splice(t, 1, `<span class="tag">${rpt.tags[t]}</span>`);
        }
        for (const comment of rpt.comments) {
            comment.onDate = dateFormat(comment.on, 'd mmm yyyy');
            comment.onTime = dateFormat(comment.on, 'HH:MM');
            comment.comment = comment.comment ? MarkdownIt().render(comment.comment) : null;
        }
        const fields = { // as per exportPdf()
            _id:           rpt._id,
            reportHtml:    jsObjectToHtml(rpt.submitted),
            updatedDate:   lastUpdate.on ? dateFormat(lastUpdate.on, 'd mmm yyyy') : '—',
            updatedTime:   lastUpdate.on ? dateFormat(lastUpdate.on, 'HH:MM') : '',
            updatedBy:     lastUpdate.by ? '@'+lastUpdate.by : '',
            assignedTo:    rpt.assignedTo ? '@'+users.get(rpt.assignedTo.toString()).username : '—', // replace 'assignedTo' ObjectId with username
            status:        rpt.status,
            summaryQuoted: rpt.summary ? `‘${rpt.summary}’` : '',
            tags:          rpt.tags,
            reportedDate:  dateFormat(rpt._id.getTimestamp(), 'd mmm yyyy'),
            reportedTime:  dateFormat(rpt._id.getTimestamp(), 'HH:MM'),
            reportedBy:    rpt.by ? '@'+(await User.get(rpt.by)).username : rpt.name,
            comments:      rpt.comments,
            geocode:       rpt.geocode,
        };

        const context = {
            reports: [ fields ],
            nowFull: dateFormat('d mmm yyyy HH:MM'),
            single:  true,
            title:   'The Whistle submitted incident report',
        };
        if (ctx.request.query.preview != undefined) { // for debugging
            await ctx.render('reports-list.pdf-single.html', context);
            return;
        }

        // read, compile, and evaluate handlebars template
        const templateHtml = await fs.readFile('app-admin/templates/reports-list.pdf-single.html', 'utf8');
        const templateHbs = handlebars.compile(templateHtml);
        const html = templateHbs(context);

        // create PDF
        const options = {
            format: 'A4',
            base:   'file:/'+__dirname+'/public/',
        };
        const reportsPdf = pdf.create(html, options);

        // promisify the toBuffer method
        reportsPdf.__proto__.toBufferPromise = function() { // TODO: must be a cleaner way to do this!
            return new Promise(function(resolve, reject) {
                this.toBuffer(function (err, buffer) {
                    if (err) return reject(err);
                    resolve(buffer);
                });
            }.bind(this));
        };

        // return PDF as attachment
        const filename = 'the whistle incident report ' +  dateFormat('yyyy-mm-dd HH:MM') + '.pdf';
        ctx.status = 200;
        ctx.body = await reportsPdf.toBufferPromise();
        ctx.attachment(filename);
    }


    /**
     * Build arrays representing filter selection options.
     * @param {string} db - Reports database to use.
     * @param {Object} ctx - Koa context.
     * @returns { projects[], assignees[], statuses[], tags[], fields[] }
     */
    static async buildFilterLists(db, ctx) {
        const active = ctx.request.query.active || 'active';
        const allReports = await Report.getAll(db, active); // all active/archived reports, not filtered

        // show searching in active, archived, or active+archived
        const activeAlt = {
            active:   { value: '',         display: 'active' },
            archived: { value: 'archived', display: 'archived' },
            all:      { value: 'all',      display: 'active + archived' },
        };
        const activeNow = activeAlt[active].display;
        delete activeAlt[active];

        const projectsSet = new Set();
        for (const report of allReports) {
            projectsSet.add(report.project);
        }
        const projects = [ ...projectsSet ].sort();

        // list of users (with reports assigned to them)
        const assigneesSet = new Set();
        for (const report of allReports) {
            assigneesSet.add(report.assignedTo==null ? null : report.assignedTo.toString()); // toString req'd to remove dups
        }

        // get user details for users with reports assigned
        const assignees = (await Promise.all([ ...assigneesSet ].map(u => User.get(u)))).map(u => u==null ? {} : u);
        assignees.sort((a, b) => {
            if (a._id!=undefined && a._id.toString() == ctx.state.user.id) { a.fmt = 'bold'; return -1; } // current user to top of list
            if (b._id!=undefined && b._id.toString() == ctx.state.user.id) { b.fmt = 'bold'; return  1; } // current user to top of list
            if (a._id == undefined) { a.firstname = '<not assigned>'; a.fmt = 'grey'; return -1; } // unassigned next
            if (b._id == undefined) { b.firstname = '<not assigned>'; b.fmt = 'grey'; return  1; } // unassigned next
            a = (a.firstname+a.lastname).toLowerCase();
            b = (b.firstname+b.lastname).toLowerCase();
            return a < b ? -1 : 1;
        });

        // list of statuses used (for select)
        const statusesSet = new Set();
        for (const report of allReports) {
            statusesSet.add(report.status);
        }
        // undefined or null should be represented as empty string
        if (statusesSet.has(null)) {
            statusesSet.delete(null);
            statusesSet.add('');
        }
        if (statusesSet.has(undefined)) {
            statusesSet.delete(undefined);
            statusesSet.add('');
        }

        const statuses = [ ...statusesSet ].sort().map(s => s==''
            ? { status: s, display: '<span class="grey">&lt;not set&gt;</span>' }
            : { status: s, display: s }
        );

        // list of tags used (for select)
        const tagsSet = new Set();
        for (const report of allReports) {
            for (const tag of report.tags) tagsSet.add(tag);
        }
        const tags = [ ...tagsSet ].sort();

        // ---- list of report fields

        // all values in all reports fields
        const fieldValues = {};
        for (const report of allReports) {
            for (const field in report.submitted) {
                if (fieldValues[field] == undefined) fieldValues[field] = new Set();
                if (report.submitted[field]) fieldValues[field].add(report.submitted[field]);
            }
        }
        // remove fields with nothing filled in in any reports
        for (const field in fieldValues) {
            if (fieldValues[field].size == 0) delete fieldValues[field];
        }
        // TODO: remove non-text fields?
        // convert set of values for each field to array, & sort
        for (const field in fieldValues) {
            fieldValues[field] = [ ...fieldValues[field] ].sort();
        }

        // sorted list of field names
        const fields = Object.keys(fieldValues).sort();

        return { activeAlt, activeNow, projects, assignees, statuses, tags, fields };
    }


    /**
     * Constructs MongoDb filter query object from query-string filter spec.
     *
     * @param {string} db - Reports database to use.
     * @param {string} q - Request query string.
     * @returns { filter: Object[], filterDesc: Set, oldest: string, latest: string }
     */
    static async buildFilter(db, q) {
        const filter = [];
        const filterDesc = new Set();

        for (const arg in q) { // trap ?qry=a&qry=b, which will return an array
            if ([ 'tag', 'summary' ].includes(arg)) continue; // multiple filters for tag & summary are allowed & catered for
            if (typeof q[arg] != 'string') throw new Error(`query string argument ${arg} is not a string`);
        }

        switch (q.active) {
            default:         filter.push({ archived: false }); break; // active
            case 'archived': filter.push({ archived: true });  break; // archived
            case 'all':      /* no filter */                   break; // active + archived
        }

        // project filtering: if a project is given, list reports belonging to that project
        if (q.project) {
            filter.push({ 'project': q.project });
            filterDesc.add('project');
        }

        // assigned filtering: filter by assignee user name - if there is no assigned query argument,
        // then all reports are listed; if it is an empty string, unassigned reports are  listed;
        // otherwise reports assigned to given user
        if (q.assigned != undefined) {
            if (q.assigned != '') { // list reports for given user
                const [ user ] = await User.getBy('username', q.assigned);
                if (user) {
                    filter.push({ ['assignedTo']: user._id });
                    filterDesc.add('assigned');
                }
            } else { // list unassigned reports
                filter.push({ ['assignedTo']: null });
                filterDesc.add('assigned-to');
            }
        }

        // status filtering: if there is no status query argument, or if it is ‘*’, then all reports
        // are listed; if it is an empty string, report with no status are listed; otherwise reports
        // with given status
        switch (q.status) {
            case undefined: // list all reports
            case '*':
                break;
            case '':        // list reports with no status set (nominally null, but also undefined or '')
                filter.push({ $or: [ { status: null }, { status: '' } ] });
                filterDesc.add('status');
                break;
            default:        // list reports with given status
                filter.push({ status: q.status });
                filterDesc.add('status');
                break;
        }

        // summary filtering: filter by reports which include query argument within summary field
        if (q.summary) {
            if (Array.isArray(q.summary)) {
                for (const s of q.summary) filter.push({ ['summary']: new RegExp(`.*${s}.*`, 'i') });
            } else {
                filter.push({ ['summary']: new RegExp(`.*${q.summary}.*`, 'i') });
            }
            filterDesc.add('summary');
        }

        // tag filtering: if a tag is given, list reports which include that tag
        if (q.tag) {
            if (Array.isArray(q.tag)) {
                for (const t of q.tag) filter.push({ ['tags']: t });
            } else {
                filter.push({ ['tags']: q.tag });
            }
            filterDesc.add('tag');
        }

        // free-text filtering: if free-text search is required, list reports which include that text
        // in the original submitted incident report TODO: incorporate in 'field:' search?
        if (q['free-text']) filter.push({ $text: { $search: q['free-text'] } });

        // filter by text within submitted incident reports
        for (const key in q) {
            if (key.slice(0, 6) == 'field:') {
                const field = key.slice(6);
                const fld = 'submitted.' + [ field ];
                const val = q[key] || '.+';
                filter.push({ [fld]: { $regex: val, $options: 'i' } });
                filterDesc.add('report content');
            }
        }

        // date filtering: reports submitted between given dates
        // defaults: oldest-active...today for active, oldest...latest-archived for archived,
        // oldest-today for all
        // TODO: for better performance, this could be done from allReports rather than further db rount-trips?
        const oldest = (await Report.getOldestTimestamp(db, q.active)).slice(0, 10);
        const latest = q.active=='archived'
            ? (await Report.getLatestTimestamp(db, q.active)).slice(0, 10)
            : dateFormat('yyyy-mm-dd');
        if (q.submitted) {
            const [ from, to ] = q.submitted.split('–');
            if (from != oldest) {
                const secs = ((new Date(from))/1000).toString(16);
                filter.push({ _id: { $gte: ObjectId(secs+'000000'+'0000'+'000000') } });
                filterDesc.add('date');
            }
            if (to != latest) {
                const secs = ((new Date(to))/1000 + 60*60*24).toString(16); // note: though to end of given date
                filter.push({ _id: { $lte: ObjectId(secs+'000000'+'0000'+'000000') } });
                filterDesc.add('date');
            }
        }

        return { filter, filterDesc, oldest, latest };
    }


    /**
     * GET /reports/:id - Render view-report page.
     */
    static async viewReport(ctx) {
        const db = ctx.state.user.db;

        // report details
        const report = await Report.get(db, ctx.params.id);
        if (!report) ctx.throw(404, 'Report not found');

        report.reported = dateFormat(report._id.getTimestamp(), 'yyyy-mm-dd HH:MM');
        report.archived = report.archived ? 'y' : 'n';

        const users = await User.getAll(); // for assigned-to select
        users.sort((a, b) => { a = (a.firstname+a.lastname).toLowerCase(); b = (b.firstname+b.lastname).toLowerCase(); return a < b ? -1 : 1; });

        const statuses = await Report.statuses(db); // for status datalist

        // other reports from same reporter
        const otherReports = await Report.find(db, { $and: [ { name: report.name }, { _id: { $ne: ObjectId(ctx.params.id) } } ] });
        for (const rpt of otherReports) {
            rpt.reported = dateFormat(rpt._id.getTimestamp(), 'yyyy-mm-dd HH:MM');
        }

        // list of all available tags (for autocomplete input)
        const tagList = await Report.tags(db);

        // convert @mentions & #tags to links, and add various useful properties to comments
        const comments = report.comments.map(c => {
            if (!c.comment) return; // shouldn't happen, but...

            // make links for #tags and @mentions
            let comment = c.comment;
            for (const user of users) comment = comment.replace('@'+user.username, `[@${user.username}](/users/${user.username})`);
            for (const tag of tagList) comment = comment.replace('#'+tag, `[#${tag}](/reports?tag=${tag})`);

            // use appropriate date format for today, this year, older
            let format = 'd mmm yyyy';
            if (new Date(c.on).getFullYear() == new Date().getFullYear()) format = 'd mmm';   // this year
            if (new Date(c.on).toDateString() == new Date().toDateString()) format = 'HH:MM'; // today
            return {
                id:       c.byId + '-' + new Date(c.on).valueOf().toString(36), // commentary id = user id + timestamp
                byId:     c.byId,
                byName:   c.byName,
                on:       c.on,
                onPretty: dateFormat(c.on, format),
                onFull:   dateFormat(c.on, 'd mmm yyyy, HH:MM Z'),
                owner:    c.byId == ctx.state.user._id,
                comment:  MarkdownIt().render(comment),
            };
        });

        // audit trail
        const updates = await Update.getByReport(db, ctx.params.id);

        const y = 1000*60*60*24*365;
        const extra = {
            reportedOnDay:    dateFormat(report.reported, 'd mmm yyyy'),
            reportedOnFull:   dateFormat(report.reported, 'ddd d mmm yyyy HH:MM'),
            reportedOnTz:     dateFormat(report.reported, 'Z'),
            reportedBy:       report.by ? '@'+(await User.get(report.by)).username : report.name,
            reportHtml:       jsObjectToRichHtml(report.submitted,['Anonymous id','files']), // submitted incident report
            geocodeHtml:      jsObjectToHtml(report.geocode),
            formattedAddress: encodeURIComponent(report.geocode.formattedAddress),
            lat:              report.geocode ? report.geocode.latitude  : null,
            lng:              report.geocode ? report.geocode.longitude : null,
            highlight:        Math.max(Math.round(100 * (report._id.getTimestamp() - new Date() + y) / y), 0),
            comments:         comments,
            users:            users,                  // for select
            statuses:         statuses,               // for datalist
            otherReports:     otherReports,
            tagList:          tagList,                // for autocomplete datalist
            files:            report.submitted.files, // for tabs
            updates:          updates,
            exportPdf:        ctx.request.href.replace('/reports', '/reports/export-pdf'),
            submittedDesc:    truncate(report.submitted['Description'],70) || `<i title="submitted description" class="grey">No Description</i>`
        };
        extra.reportDescription = report.summary
            ? `Report: ‘${report.summary}’, ${extra.reportedOnDay}`
            : `Report by ${extra.reportedBy}, ${extra.reportedOnDay}`;

        // uploaded files
        if (report.analysis.files) {
            const incidentLocn = new LatLon(report.geocode.latitude, report.geocode.longitude);
            const incidentTime = new Date(report.submitted.Date);
            const submissionTime = report._id.getTimestamp();
            for (const file of report.analysis.files) {
                file.isImage = file.type.slice(0, 5) == 'image';
                if (file.exif && incidentLocn.lat && incidentLocn.lon) {
                    const d = incidentLocn.distanceTo(new LatLon(file.exif.GPSLatitude, file.exif.GPSLongitude));
                    file.distance = d > 1e3 ? Number(d.toPrecision(2)) / 1e3 + ' km' : Number(d.toPrecision(2)) + ' metres';
                    file.bearing = incidentLocn.bearingTo(new LatLon(file.exif.GPSLatitude, file.exif.GPSLongitude));
                    file.direction = Dms.compassPoint(file.bearing);
                }
                if (file.exif && file.exif.CreateDate) {
                    const date = file.exif.CreateDate;
                    file.time = new Date(Date.UTC(date.year, date.month-1, date.day, date.hour, date.minute - date.tzoffsetMinutes)); // TODO: exif tz?
                    if (file.time) file.timeDesc = !isNaN(incidentTime)
                        ? moment(file.time).from(incidentTime)+' from incident'
                        : moment(file.time).from(submissionTime)+' from submission';
                }
            }
        }

        await ctx.render('reports-view', Object.assign(report, extra));
        Report.flagView(db, ctx.params.id, ctx.state.user.id);
    }


    /**
     * GET /reports/:id/edit - Render edit-report page. TODO: unused?
     */
    static async edit(ctx) {
        const db = ctx.state.user.db;

        // report details
        const report = await Report.get(db, ctx.params.id);
        if (!report) ctx.throw(404, 'Report not found');
        if (ctx.flash.formdata) Object.assign(report, ctx.flash.formdata); // failed validation? fill in previous values

        await ctx.render('reports-edit', report);
        Report.flagView(db, ctx.params.id, ctx.state.user.id);
    }


    /**
     * GET /reports/:id/delete - Render delete-report page.
     */
    static async delete(ctx) {
        const db = ctx.state.user.db;

        const report = await Report.get(db, ctx.params.id);
        if (!report) ctx.throw(404, 'Report not found');

        await ctx.render('reports-delete', report);
    }


    /* - - - - - - - - - - - - - - - - - - - - - - - - - - - - - - - - - - - - - - - - - - - - -  */
    /* POST processing                                                                            */
    /* - - - - - - - - - - - - - - - - - - - - - - - - - - - - - - - - - - - - - - - - - - - - -  */


    /**
     * POST /reports/:id - Process report update summary / assigned-to / status / etc
     */
    static async processView(ctx) {
        if (!ctx.state.user.roles.includes('admin')) return ctx.redirect('/login'+ctx.url);
        const db = ctx.state.user.db;

        try {
            if (ctx.request.body.summary !== undefined) {
                await Report.update(db, ctx.params.id, { summary: ctx.request.body.summary }, ctx.state.user.id);
            }

            if (ctx.request.body['assigned-to'] !== undefined) {
                const assignedTo = ctx.request.body['assigned-to']==null ? null : ObjectId(ctx.request.body['assigned-to']);
                await Report.update(db, ctx.params.id, { assignedTo }, ctx.state.user.id);
            }

            if (ctx.request.body.status !== undefined) {
                if (ctx.request.body.status == '*') throw new Error('Cannot use ‘*’ for status');
                await Report.update(db, ctx.params.id, { status: ctx.request.body.status }, ctx.state.user.id);
            }

            if (ctx.request.body.archived !== undefined) {
                await Report.update(db, ctx.params.id, { archived: ctx.request.body.archived=='y' }, ctx.state.user.id);
            }

            // remain on same page
            ctx.redirect(ctx.url);

        } catch (e) {
            // stay on same page to report error (with current filled fields)
            ctx.flash = { formdata: ctx.request.body, _error: e.message };
            ctx.redirect(ctx.url);
        }
    }


    /**
     * POST /reports/:id/edit - Process edit-report
     */
    static async processEdit(ctx) {
        if (!ctx.state.user.roles.includes('admin')) return ctx.redirect('/login'+ctx.url);
        const db = ctx.state.user.db;

        // update report details
        if ('firstname' in ctx.request.body) {
            try {

                ctx.request.body.Active = ctx.request.body.Active ? true : false;

                await Report.update(db, ctx.params.id, ctx.request.body, ctx.state.user.id);

                // return to list of reports
                ctx.redirect('/reports');

            } catch (e) {
                // stay on same page to report error (with current filled fields)
                ctx.flash = { formdata: ctx.request.body, _error: e.message };
                ctx.redirect(ctx.url);
            }
        }
    }


    /**
     * POST /reports/:id/delete - Process delete report
     */
    static async processDelete(ctx) {
        if (!ctx.state.user.roles.includes('admin')) return ctx.redirect('/login'+ctx.url);
        const db = ctx.state.user.db;

        try {

            await Report.delete(db, ctx.params.id);

            // return to list of reports
            ctx.redirect('/reports');

        } catch (e) {
            // go to reports list to report error (there is no GET /reports/:id/delete)
            ctx.flash = { _error: e.message };
            ctx.redirect('/reports');
        }
    }


    /* - - - - - - - - - - - - - - - - - - - - - - - - - - - - - - - - - - - - - - - - - - - - -  */
    /* Ajax functions                                                                             */
    /* - - - - - - - - - - - - - - - - - - - - - - - - - - - - - - - - - - - - - - - - - - - - -  */


    /**
     * GET /ajax/reports/within/:s,:w\::n,:e - List of reports within given SW/NE bounds.
     */
    static async ajaxReportsWithin(ctx) {
        const db = ctx.state.user.db;

        try {
            const bounds = { s: Number(ctx.params.s), w: Number(ctx.params.w), n: Number(ctx.params.n), e: Number(ctx.params.e) };
            const coords = [ [ [ bounds.w, bounds.s ], [ bounds.w, bounds.n ], [ bounds.e, bounds.n ], [ bounds.e, bounds.s ], [ bounds.w, bounds.s ] ] ];
            const query = { location: { $geoWithin: { $geometry: { type: 'Polygon', coordinates: coords } } } };
            const reports = await Report.find(db, query);
            const y = 1000*60*60*24*365;
            for (const report of reports) {
                report.lat = report.location.coordinates[1];
                report.lng = report.location.coordinates[0];
                report.reported = dateFormat(report._id.getTimestamp(), 'd mmm yyyy');
                report.highlight = Math.round(100 * (report._id.getTimestamp() - new Date() + y) / y);
            }
            ctx.status = 200;
            ctx.body = { reports };
        } catch (e) {
            ctx.status = 500;
            ctx.body = e;
        }
        ctx.body.root = 'reports';
    }


    /**
     * POST /ajax/reports/:id/tags - Add tag to report.
     */
    static async ajaxReportPostTag(ctx) {
        const db = ctx.state.user.db;

        try {
            await Report.insertTag(db, ctx.params.id, ctx.request.body.tag, ctx.state.user.id);
            ctx.status = 201;
            ctx.body = {};
        } catch (e) {
            ctx.status = 500;
            ctx.body = e;
        }
        ctx.body.root = 'reports';
    }


    /**
     * DELETE /ajax/reports/:id/tags/:tag - Delete tag from report.
     */
    static async ajaxReportDeleteTag(ctx) {
        const db = ctx.state.user.db;

        try {
            await Report.deleteTag(db, ctx.params.id, ctx.params.tag, ctx.state.user.id);
            ctx.status = 201;
            ctx.body = {};
        } catch (e) {
            ctx.status = 500;
            ctx.body = e;
        }
        ctx.body.root = 'reports';
    }


    /**
     * POST /ajax/reports/:report/comments - Add comment to report.
     */
    static async ajaxReportPostComment(ctx) {
        // qv similar code in reports.js / viewCommentary()
        const db = ctx.state.user.db;

        if (!ctx.request.body.comment) { ctx.status = 403; return; } // Forbidden

        try {
            const timestamp = new Date();
            await Report.insertComment(db, ctx.params.report, ctx.request.body.comment, ctx.state.user.id);

            // make links for #tags and @mentions
            const users = await User.getAll();
            const tagList = await Report.tags(db);
            let comment = ctx.request.body.comment;
            for (const user of users) comment = comment.replace('@'+user.username, `[@${user.username}](/users/${user.username})`);
            for (const tag of tagList) comment = comment.replace('#'+tag, `[#${tag}](/reports?tag=${tag})`);

            const body = {
                id:       ctx.request.body.userid + '-' + timestamp.valueOf().toString(36), // commentary id = user id + timestamp
                byId:     ctx.request.body.userid,
                byName:   ctx.request.body.username,
                on:       timestamp.toISOString(),
                onPretty: dateFormat(timestamp, 'HH:MM'),
                onFull:   dateFormat(timestamp, 'd mmm yyyy, HH:MM Z'),
                comment:  MarkdownIt().render(comment),
            };
            ctx.status = 201;
            ctx.body = body;
        } catch (e) {
            console.error(e);
            ctx.status = 500;
            ctx.body = { message: e.message };
        }
        ctx.body.root = 'reports';
    }


    /**
     * DELETE /ajax/reports/:report/comments/:comment - Delete comment from report.
     *
     * Comment is identified by id of user making comment, and timestamp of comment in base 36.
     */
    static async ajaxReportDeleteComment(ctx) {
        const db = ctx.state.user.db;
        const [ by, onBase36 ] = ctx.params.comment.split('-');
        const on = new Date(parseInt(onBase36, 36));

        try {
            await Report.deleteComment(db, ctx.params.report, ObjectId(by), on, ctx.state.user.id);
            ctx.status = 200;
            ctx.body = {};
        } catch (e) {
            ctx.status = 500;
            ctx.body = { message: e.message };
        }
        ctx.body.root = 'reports';
    }


    /**
     * DELETE /ajax/reports/update/:id - Delete audit trail update records for given report.
     *
     * This is just for testing purposes.
     */
    static async ajaxReportDeleteUpdates(ctx) {
        const db = ctx.state.user.db;

        try {
            await Update.deleteForReport(db, ctx.params.id);
            ctx.status = 200;
            ctx.body = {};
        } catch (e) {
            ctx.status = 500;
            ctx.body = { message: e.message };
        }
        ctx.body.root = 'reports';
    }

}


/* - - - - - - - - - - - - - - - - - - - - - - - - - - - - - - - - - - - - - - - - - - - - - - -  */


/**
 * Format supplied date as hh:mm if it is today, or d mmm yyyy otherwise.
 *
 * @param {Date} date - Date to be formatted.
 * @returns {string} Formatted date.
 *
 * TODO: timezone?
 */
function prettyDate(date) {
    // use appropriate date format for today, this year, older
    let format = 'd mmm yyyy';                                                        // before this year
    if (new Date(date).getFullYear() == new Date().getFullYear()) format = 'd mmm';   // this year
    if (new Date(date).toDateString() == new Date().toDateString()) format = 'HH:MM'; // today
    return dateFormat(date, format);
}


/**
 * Converts date to period-ago relative to now (approximates months and years).
 *
 * @param {Date|string} date - Date interval is to be given for.
 * @param {boolean}     short - Short format (just 1st letter of period).
 * @returns {string} Description of interval between date and now.
 */
function ago(date, short=false) {
    const duration = {
        year:  1000 * 60 * 60 * 24 * 365,
        month: 1000 * 60 * 60 * 24 * 30,
        week:  1000 * 60 * 60 * 24 * 7,
        day:   1000 * 60 * 60 * 24,
        hour:  1000 * 60 * 60,
        min:   1000 * 60,
        sec:   1000,
    };

    const interval = Date.now() - new Date(date).valueOf();

    for (const period in duration) {
        if (interval > duration[period]) {
            const n = Math.floor(interval / (duration[period]));
            return short ? n + period.slice(0,1) : n + ' ' + period + (n>1 ? 's' : '') + ' ago';
        }
    }

    return 'now';
}


/**
 * Geocoded fields with lowest-level distinct values within the report set.
 *
 * There may be more than one: if all level2long values are the same, best address may be in either
 * streetName or extra.establishment.
 *
 * @param {Object[]} reports - Array of reports to be examined.
 * @returns {string[]} Candidate geocoded fields to give distinct values.
 */
function lowestDistinctGeographicLevel(reports) {
    const adminLevels = reports.map(r => r.geocode.administrativeLevels);

    // level 2 addresses identical? use streetName or establishment, whichever is available
    const l2 = [ ...new Set(adminLevels.map(al => al ? al.level2long : undefined)) ].filter(l2 => l2 != undefined);
    if (l2.length == 1) return [ 'geocode.streetName', 'geocode.extra.establishment' ];

    // level 1 addresses identical? use level 2
    const l1 = [ ...new Set(adminLevels.map(al => al ? al.level1long : undefined)) ].filter(l1 => l1 != undefined);
    if (l1.length == 1) return [ 'geocode.administrativeLevels.level2long' ];

    // countries identical? use level 1
    const countries = [ ...new Set(reports.map(r => r.geocode.country)) ].filter(c => c != undefined);
    if (countries.length == 1) return [ 'geocode.administrativeLevels.level1long' ];

    // reports from more than one country!
    return [ 'geocode.country' ];
}


/**
 * Truncate string
 *
 * @param {string} string - String to be truncated
 * @param {number} limit - limit
 * @returns {string} Formatted string.
 *
 */

function truncate(string, limit){
   if ((typeof string === 'undefined') || (string === null))
      return false
   if (string.length > limit)
      return string.substring(0,limit)+'...';
   else
      return string;
};

module.exports = ReportsHandlers;<|MERGE_RESOLUTION|>--- conflicted
+++ resolved
@@ -87,12 +87,8 @@
                 updatedBy:        lastUpdate.by,
                 assignedTo:       rpt.assignedTo ? users.get(rpt.assignedTo.toString()).username : '',
                 status:           rpt.status || '', // ensure status is string
-<<<<<<< HEAD
                 summary:          rpt.summary || `<span title="submitted description">${rpt.submitted['Description']}</span>`,
                 submittedDesc:    truncate(rpt.submitted['Description'],140)|| `<i title="submitted description" class="grey">No Description</i>`,
-=======
-                summary:          rpt.summary || `<span title="submitted description">[${rpt.submitted['Description']}]</span>`,
->>>>>>> 80ebf6ac
                 tags:             rpt.tags,
                 reportedOnPretty: prettyDate(rpt._id.getTimestamp()),
                 reportedOnFull:   dateFormat(rpt._id.getTimestamp(), 'ddd d mmm yyyy HH:MM'),
