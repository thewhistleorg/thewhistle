/* Individual Report Page */

#individual-report {
<<<<<<< HEAD
    padding: 0px;
=======
    padding: 0;
>>>>>>> 093c56f2
}

.report-container {
    border-left: 1px solid #f0f3f4;
    background: #dee9ed;
}

.report-header-container {
    color: #033549;
    background: #ffffff;
    position: relative;
    z-index: 1;
}

.report-header-content {
    font-size: 1.2em;
    font-weight: bold;
    padding: 6px 0;
    width: 98%;
    white-space: nowrap;
    overflow: hidden;
    text-overflow: ellipsis;
    text-transform: capitalize;
}

#rightFixedSidebar {
    position: fixed;
    overflow-y: scroll;
    top: 107px;
    bottom: 0;
    right: 0;
    background: #ffffff;
}

.link-inverse {
    color: #ffffff;
}

.weather-header {
    font-size: 1.2em;
    padding: 10px;
    border-bottom: 1px solid #f0f3f4;
    margin-bottom: -1px;
}

.weather-header > span {
    margin-right: 15px;
}

.weather-body {
    padding: 15px;
}

.weather-condition {
    display: inline-block;
}

.weather-condition > div {
    padding: 4px 0;
}

.weather-condition-hour {
    font-size: 0.9em;
}

/* Report header div table */

<<<<<<< HEAD
.content-header{
  color: #000;
  font-weight: bold;
}
.card-header{
=======
.content-header {
    color: #000000;
    font-weight: bold;
}

.card-header {
>>>>>>> 093c56f2
    color: #6c949e;
    font-weight: lighter;
}

.header-table-cell.report-header {
    width: 40%;
}

.header-table-cell form {
    padding: 0;
    margin: 5px 0;
}

.header-table-cell select, .header-table-cell input {
    width: 100%;
}

.header-table {
    display: table;
    width: 100%;
}

.header-table-row {
    display: table-row;
}

.header-table-heading {
    background-color: #eeeeee;
    display: table-header-group;
}

.header-table-cell, .header-table-head {
    border: 0;
    display: table-cell;
    padding: 6px 10px 8px;
}

.header-table-heading {
    background-color: #eeeeee;
    display: table-header-group;
    font-weight: bold;
}

.header-table-foot {
    background-color: #eeeeee;
    display: table-footer-group;
    font-weight: bold;
}

.header-table-body {
    display: table-row-group;
}

.export-link {
    vertical-align: middle;
    border-left: 1px solid #f0f3f4;
    text-align: center;
}

/* Moved from dashboard-report */

#map {
    height: 400px;
    width: 100%;
}

p.note {
    color: #999999;
    font-size: 80%;
}

h1 {
    border-bottom: none;
}

button {
    background: none;
    border: none;
    padding: 4px;
}

h1 {
    border-bottom: none;
}

div.comment {
    border: 1px solid #f0f3f4;
<<<<<<< HEAD
    /*margin: 0.5em 0;*/
=======
    /* margin: 0.5em 0; */
>>>>>>> 093c56f2
    max-width: 640px;
}

div.comment div {
    padding: 0.5em;
}

div.comment .by {
    background: #f9f9f9;
}

div.comment p {
    margin: 0.5em 0;
}

div.by a {
    color: #333333;
}

div.by button {
    background: none;
    border: none;
    color: #999999;
}

div.by button:hover {
    cursor: pointer;
}

div.by button.edit:hover {
    color: #3992ab;
}

div.by button.delete:hover {
    color: #990000;
}

#div-add-comment {
<<<<<<< HEAD
    /*padding: 0.5em;*/
=======
    /* padding: 0.5em; */
>>>>>>> 093c56f2
    max-width: calc(640px - 1em);
}

textarea {
    display: block;
    height: 8em;
    margin-bottom: 0.5em;
    padding: 0.5em;
    width: 96%;
}

.padding-15 {
    padding: 15px;
}

#files img {
    max-width: 80px;
    max-height: 80px;
}

#files table {
    margin: 15px;
}

/* js-object-to-html 'heading' version */

.js-obj-to-html h3 {
    margin: 0;
    font-weight: lighter;
    color: #6c949e;
}

.js-obj-to-html p {
    margin: 0 0 15px;
    padding-bottom: 4px;
    font-size: 1.2em;
<<<<<<< HEAD
    /*border-bottom: 1px solid #f0f3f4;*/
=======
    /* border-bottom: 1px solid #f0f3f4; */
>>>>>>> 093c56f2
    color: #333333;
}

/* js-object-to-html 'table' version */

.js-obj-to-html {
    width: 100%;
}

.js-obj-to-html th {
    color: #52727a;
    font-size: 1.2em;
    font-weight: lighter;
    font-style: normal;
    padding: 8px 8px 8px 0;
    margin: 0;
<<<<<<< HEAD
    /*border-bottom: 1px solid #f0f3f4;*/
=======
    /* border-bottom: 1px solid #f0f3f4; */
>>>>>>> 093c56f2
    width: 1%;
    white-space: nowrap;
}

.js-obj-to-html td {
<<<<<<< HEAD
    /*font-size: 1.2em;*/
    padding: 8px 8px 8px 0;
    /*border-bottom: 1px solid #f0f3f4;*/
=======
    /* font-size: 1.2em; */
    padding: 8px 8px 8px 0;
    /* border-bottom: 1px solid #f0f3f4; */
>>>>>>> 093c56f2
}

#submitted p {
    color: #52727a;
}

/* enable scroll; */

.apply-scroll {
    position: relative;
    overflow-y: scroll;
}<|MERGE_RESOLUTION|>--- conflicted
+++ resolved
@@ -1,11 +1,7 @@
 /* Individual Report Page */
 
 #individual-report {
-<<<<<<< HEAD
-    padding: 0px;
-=======
     padding: 0;
->>>>>>> 093c56f2
 }
 
 .report-container {
@@ -73,20 +69,12 @@
 
 /* Report header div table */
 
-<<<<<<< HEAD
-.content-header{
-  color: #000;
-  font-weight: bold;
-}
-.card-header{
-=======
 .content-header {
     color: #000000;
     font-weight: bold;
 }
 
 .card-header {
->>>>>>> 093c56f2
     color: #6c949e;
     font-weight: lighter;
 }
@@ -174,11 +162,7 @@
 
 div.comment {
     border: 1px solid #f0f3f4;
-<<<<<<< HEAD
-    /*margin: 0.5em 0;*/
-=======
     /* margin: 0.5em 0; */
->>>>>>> 093c56f2
     max-width: 640px;
 }
 
@@ -217,11 +201,7 @@
 }
 
 #div-add-comment {
-<<<<<<< HEAD
-    /*padding: 0.5em;*/
-=======
     /* padding: 0.5em; */
->>>>>>> 093c56f2
     max-width: calc(640px - 1em);
 }
 
@@ -258,11 +238,7 @@
     margin: 0 0 15px;
     padding-bottom: 4px;
     font-size: 1.2em;
-<<<<<<< HEAD
-    /*border-bottom: 1px solid #f0f3f4;*/
-=======
     /* border-bottom: 1px solid #f0f3f4; */
->>>>>>> 093c56f2
     color: #333333;
 }
 
@@ -279,25 +255,15 @@
     font-style: normal;
     padding: 8px 8px 8px 0;
     margin: 0;
-<<<<<<< HEAD
-    /*border-bottom: 1px solid #f0f3f4;*/
-=======
     /* border-bottom: 1px solid #f0f3f4; */
->>>>>>> 093c56f2
     width: 1%;
     white-space: nowrap;
 }
 
 .js-obj-to-html td {
-<<<<<<< HEAD
-    /*font-size: 1.2em;*/
-    padding: 8px 8px 8px 0;
-    /*border-bottom: 1px solid #f0f3f4;*/
-=======
     /* font-size: 1.2em; */
     padding: 8px 8px 8px 0;
     /* border-bottom: 1px solid #f0f3f4; */
->>>>>>> 093c56f2
 }
 
 #submitted p {
