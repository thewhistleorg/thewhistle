<!doctype html>
<html lang="en">

<head>
    <title>{{reportDescription}}</title>
    <meta charset="utf-8">
    <meta name="viewport" content="width=device-width, initial-scale=1">
    <link rel="stylesheet" href="https://unpkg.com/purecss@1.0.0/build/pure-min.css" integrity="sha384-nn4HPE8lTHyVtfCBi5yW9d20FjT8BJwUXyWZT9InLYax14RDjBj46LmSztkmNP9w" crossorigin="anonymous">
    <link rel="stylesheet" href="//maxcdn.bootstrapcdn.com/font-awesome/4.7.0/css/font-awesome.min.css" integrity="sha384-wvfXpqpZZVQGK6TAh5PVlGOfQNHSoD2xbE+QkPxCAFlNEevoEH3Sl0sibVcOQVnN" crossorigin="anonymous">
    <link rel="stylesheet" href="/css/base.css">
    <link rel="stylesheet" href="/css/admin.css">
    <link rel="stylesheet" href="/css/dashboard-report.css">
    <link rel="stylesheet" href="/css/card.css">
    <link rel="stylesheet" href="/css/accordion.css">
    <script src="//cdn.jsdelivr.net/npm/element-closest@2.0.2/element-closest.min.js" defer>/* polyfill for element.closest() */</script>
    <script src="/js/admin/report-details.js" defer>/* scripts for managing user interaction on report details page */</script>
    <script>
        'use strict';

        // map
        {{#if location.geojson}}
        function initMap() {
            initialiseMap(google, '{{_id}}', '{{alias}}', {{lat}}, {{lon}}, '{{reportedOnDay}}', {{highlight}});
        }
        {{else}}
        function initMap() {}
        {{/if}}

            document.addEventListener('DOMContentLoaded', function() {

                // metadata
                setupMetadataAutosubmitListeners();

                // tags
                setupTagsListeners('{{_id}}');

                // notes
                setupCommentaryListeners('{{_id}}', '{{@koa.state.user.name}}',  '{{@koa.state.user.id}}');

                // location
                setupLocationListeners('{{_id}}');

                // set scroll height
                resizeElementHeight(document.getElementById('scroll-container'));

                {{#if showDeleteButton}}
                // report deletion confirmation pop-up
                document.querySelector('form.delete').onsubmit = function confirmDelete() {
                    return confirm('Are you sure you want to delete this report?');
                };
                {{/if}}

                });

    </script>
    <script src="//maps.googleapis.com/maps/api/js?callback=initMap&key=AIzaSyAZTZ78oNn4Y9sFZ1gIWfAsaqVNGav5DGw" defer></script>
    <script src="https://www.googletagmanager.com/gtag/js?id=UA-107905163-1" async></script>
    <script src="/js/admin/ga.js" async></script>
</head>

<body>
{{>errpartial}}

<header>
    {{>navpartial}}
</header>

<main id="individual-report" class="drop-shadow">

    <div class="pure-g report-container">

        <div class="pure-u-1 report-header-container drop-shadow">
<<<<<<< HEAD
          <div class="header-table">
            <div class="header-table-body">
              <div class="header-table-row">
                <div class="header-table-cell report-header">
                  <div class="content-header"><a class="bold" href="{{referer}}"><i class="fa fa-arrow-left" aria-hidden="true"></i> Report list</a></div>
                  <div class="report-header-content">{{reportedBy}} - <span class="small">{{reportedOnDay}}</span></div>
                </div>
=======
            <div class="header-table">
                <div class="header-table-body">
                    <div class="header-table-row">
                        <div class="header-table-cell report-header">
                            <div class="content-header"><a class="bold" href="{{referer}}"><i class="fa fa-arrow-left" aria-hidden="true"></i> Report list</a></div>
                            <div class="report-header-content">{{reportedBy}} - <span class="small">{{reportedOnDay}}</span></div>
                        </div>
>>>>>>> 093c56f2

                        <div class="header-table-cell">
                            <div class="content-header">Assigned to</div>
                            <form method="post" class="pure-form pure-form-aligned">
                                <div class="pure-control-group">
                                    <!-- <label for="assigned-to">Assigned to:</label> -->
                                    <select name="assigned-to" id="assigned-to">
                                        {{#selected assignedTo}}
                                        <option value="">&nbsp;</option>
                                        {{#users}}
                                        <option value="{{_id}}">{{firstname}} {{lastname}}</option>
                                        {{/users}}
                                        {{/selected}}
                                    </select>
                                    <!-- <input name="assigned-to" id="assigned-to" value="" list="assignedTo">
                                    <datalist id="assignedTo">
                                      {{#selected assignedTo}}
                                      {{#users}}
                                        <option>{{firstname}} {{lastname}}</option>
                                      {{/users}}
                                      {{/selected}}
                                    </datalist> -->
                                </div>
                            </form>
                        </div>

                        <div class="header-table-cell">
                            <div class="content-header">Status</div>
                            <form method="post" class="pure-form pure-form-aligned">
                                <div class="pure-control-group">
                                    <!-- <label for="status" title="any status values can be used to suit your workflow">Status:</label> -->
                                    <input name="status" id="status" value="{{status}}" list="statuses">
                                    <datalist id="statuses">
                                        {{#statuses}}
                                        <option>{{this}}</option>
                                        {{/statuses}}
                                    </datalist>
                                </div>
                            </form>
                        </div>
                        <div class="header-table-cell export-link">
                            <a href="{{exportPdf}}" title="Save as PDF" class="bold">
                                <span>Export to PDF </span>
                            </a>
                        </div>

                    </div>
                </div>
            </div>
        </div>


        <div class="pure-u-3-5">

            <ul class="card-list">
                <li id="submitted">
                    <span class="card-header">SUBMITTED REPORT</span>
                    <div class="padding-15">
                        {{{reportHtml}}}
                        <p><i>Note the contents of the incident report will vary according to the organisation/project the
                            report is submitted for.</i></p>
                    </div>
                </li>

                <li id="files">
                    <span class="card-header">FILES</span>
                    <div class="image-ctx">
                        {{#if analysis.files}}
                        <table>
                            {{#analysis.files}}
                            <tr id="{{name}}" class="align-top">
                                <td><a href="{{url}}">{{#if isImage}}<img src="{{url}}" alt="{{name}}">{{else}}{{name}}{{/if}}</a></td>
                                <td class="exif">
                                    {{#if distance}}<div>{{distance}} {{direction}} from incident location</div>{{/if}}
                                    {{#if time}}<div title="{{time}}">{{timeDesc}}</div>{{/if}}
                                </td>
                            </tr>
                            {{/analysis.files}}
                        </table>
                        {{else}}
                        <div class="padding-15">No files uploaded by the reporter</div>
                        {{/if}}
                    </div>
                </li>

                <!--  Weather report is hidden for now-->
                <li id="weather" class="hide">
                    <span class="card-header">Weather </span>
                    <div>
                        {{#if analysis.weather}}
                        <div class="weather-header">
                            {{analysis.weather.city}}, {{analysis.weather.country}}
                            <img src="/img/wundergroundLogo_4c_horz.jpg" alt="Weather Underground" style="width:90px" class="float-right">
                        </div>
                        <div class="weather-body">
                            {{#analysis.weather.observations}}
                            <div class="weather-condition">
                                <div class="weather-condition-hour">{{date.hour}}:{{date.min}}</div>
                                <div title="{{conds}}"><img src="/img/weather/underground/icons/black/png/32x32/{{icon}}.png" alt="{{conds}}"></div>
                            </div>
                            {{/analysis.weather.observations}}
                        </div>
                        {{else}}
                        <div class="padding-15">No date or location provided</div>
                        {{/if}}
                    </div>
                </li>

                <li id="geocoding">
                    <span class="card-header">
                        LOCATION
                        <a href="https://maps.google.com/maps/search/{{formattedAddress}}" class="fa fa-globe"></a>
                        <button type="button" name="location-edit" id="location-edit" title="edit location" class="fa fa-pencil"></button>
                        <input type="text" name="address" id="address" value="{{location.address}}" placeholder="address to be geocoded" class="hide">
                        <button type="button" name="location-cancel" id="location-cancel" title="cancel" class="fa fa-times red hide"></button>
                        <button type="button" name="location-update" id="location-update" title="set location" class="fa fa-check green hide"></button>
                    </span>
                    {{#if location.geojson}}
                    <div class="padding-15">
                        <div id="map"></div>
<<<<<<< HEAD
                        <br>
=======
                        {{#if location.geocode}}
>>>>>>> 093c56f2
                        <ul class="accordion-2">
                            <li class="accordion-item">
                                <input type="checkbox" class="accordion-toggle" id="toggle-geo" />
                                <label class="accordion-trigger " for="toggle-geo"><span class="content-header bold"><strong>More about location</strong></span></label>
                                <div class="accordion-target">
                                    {{{geocodeHtml}}}
                                </div>
                            </li>
                        </ul>
                        {{/if}}
                    </div>
                    {{else}}
                    <div class="padding-15">No incident location identified</div>
                    {{/if}}
                </li>

            </ul>
        </div>

        <div class="pure-u-2-5">
            <ul class="card-list-sidebar">
                <li>
                    <span class="card-header">Tags</span>
                    <div id="tag-list">{{#tags}}
                        <span class="tag">{{this}} <button title="remove tag" class="tag-del hide fa fa-trash red"></button></span> {{/tags}}
                        <button id="tag-add" title="add tag" class="fa fa-plus primary-blue"></button></div>
                    <div id="new-tag" class="hide">
                        <span class="grey">#</span><input name="tag" id="tag" list="tags" placeholder="enter tag">
                        <button id="tag-save" title="add tag" class="fa fa-check primary-blue"></button>
                        <button id="tag-cancel" title="cancel" class="fa fa-times red"></button>
                    </div>
                    <datalist id="tags">
                        {{#tagList}}
                        <option value="{{this}}">
                            {{/tagList}}
                    </datalist>
                </li>
                <li>
                    <span class="card-header">Notes</span>
                    <div id="commentsContainer">

                        {{#comments}}
                        <div class="comment comment-container" id="{{id}}">
                            <div class="by"><b><a href="/users/{{byName}}">{{byName}}</a></b> commented <a href="#{{id}}" title="{{onFull}}">{{onPretty}}</a>
                                {{#if owner}}
                                <button class="float-right fa fa-times delete"></button>
                                <button class="float-right fa fa-pencil edit"></button>
                                {{/if}}
                            </div>
                            <div>{{{comment}}}</div>
                        </div>
                        {{/comments}}

                        <div class="comment hide" id="div-edit-comment">
                            <textarea name="comment" id="comment-edit"></textarea>
                            <table>
                                <tr>
                                    <td class="small grey">
                                        <svg aria-hidden="true" class="align-middle" height="12" version="1.1" viewBox="0 0 16 16" width="16">
                                            <path fill-rule="evenodd" d="M14.85 3H1.15C.52 3 0 3.52 0 4.15v7.69C0 12.48.52 13 1.15 13h13.69c.64 0 1.15-.52 1.15-1.15v-7.7C16 3.52 15.48 3 14.85 3zM9 11H7V8L5.5 9.92 4 8v3H2V5h2l1.5 2L7 5h2v6zm2.99.5L9.5 8H11V5h2v3h1.5l-2.51 3.5z"></path>
                                        </svg>
                                        Styling with <a href="https://daringfireball.net/projects/markdown/">Markdown</a> is supported; @mentions and #tags can be used
                                    </td>
                                    <td class="nowrap">
                                        <button id="cancel-comment" class="pure-button pure-button-primary">Cancel</button>
                                        <button id="update-comment" class="pure-button pure-button-primary">Update</button>
                                    </td>
                                </tr>
                            </table>
                        </div>
                        <div class="comment" id="div-add-comment">
                            <span class="small grey">
                                <svg aria-hidden="true" class="align-middle" height="12" version="1.1" viewBox="0 0 16 16" width="16">
                                    <path fill-rule="evenodd" d="M14.85 3H1.15C.52 3 0 3.52 0 4.15v7.69C0 12.48.52 13 1.15 13h13.69c.64 0 1.15-.52 1.15-1.15v-7.7C16 3.52 15.48 3 14.85 3zM9 11H7V8L5.5 9.92 4 8v3H2V5h2l1.5 2L7 5h2v6zm2.99.5L9.5 8H11V5h2v3h1.5l-2.51 3.5z"></path>
                                </svg>
                                Styling with <a href="https://daringfireball.net/projects/markdown/">Markdown</a> is supported; @mentions and #tags can be used
                            </span>
                            <textarea name="comment" id="comment" placeholder="Add a comment"></textarea>
                            <button id="add-comment" class="pure-button pure-button-primary">Add comment</button>

                        </div>
                    </div>
                    <br>
                </li>

                <!-- <li>
                    <span class="card-header">Admin Note</span>
                    <div class="report-action">
                        <form method="post" class="pure-form pure-form-aligned">
                            <div class="pure-control-group">
                                <label for="summary">Summary</label>
                                <input name="summary" id="summary" value="{{summary}}" class="w24">
                            </div>
                        </form>
                    </div>
                </li> -->
                <li class="accordion-item">
                    <input type="checkbox" class="accordion-toggle" id="toggle-updates" />
                    <label class="accordion-trigger" for="toggle-updates"><span class="bold">Audit trail</span></label>
                    <div class="accordion-target">
                        <table id="updates">
                            {{#updates}}
                            <tr id="{{_id}}">
                                <td><span class="nowrap">{{onDate}}</span> {{onTime}}</td>
                                <td>@{{by}}</td>
                                <td>{{description}}</td>
                            </tr>
                            {{/updates}}
                        </table>
                    </div>
                </li>
                <li>
                    <span class="card-header">Archive</span>

                    <form method="post" class="pure-form pure-form-aligned">
                        <div class="pure-control-group">
                            {{#checked archived}}
                            <input type="radio" name="archived" id="archived-n" value="n">
                            <label for="archived-n">Active</label>
                            <input type="radio" name="archived" id="archived-y" value="y">
                            <label for="archived-y">Archived</label>
                            {{/checked}}
                        </div>
                    </form>

                    {{#if showDeleteButton}}
                    <form action="/reports/{{_id}}/delete" method="post" class="pure-form pure-form-aligned delete">
                        <button name="delete" value="{{_id}}" class="fa fa-trash red"></button>
                    </form>
                    {{/if}}

                    {{#if otherReports}}
                    <p>Other reports by {{by}}:</p>
                    <table>
                        {{#otherReports}}
                        <tr>
                            <td></td>
                            <td><a href="/reports/{{_id}}">{{reported}}</a></td>
                            <td>{{alias}}</td>
                            <td>{{summary}}</td>
                        </tr>
                        {{/otherReports}}
                    </table>
                    {{/if}}
                </li>
            </ul>
        </div>
    </div>
</main>

</body>
</html><|MERGE_RESOLUTION|>--- conflicted
+++ resolved
@@ -70,15 +70,6 @@
     <div class="pure-g report-container">
 
         <div class="pure-u-1 report-header-container drop-shadow">
-<<<<<<< HEAD
-          <div class="header-table">
-            <div class="header-table-body">
-              <div class="header-table-row">
-                <div class="header-table-cell report-header">
-                  <div class="content-header"><a class="bold" href="{{referer}}"><i class="fa fa-arrow-left" aria-hidden="true"></i> Report list</a></div>
-                  <div class="report-header-content">{{reportedBy}} - <span class="small">{{reportedOnDay}}</span></div>
-                </div>
-=======
             <div class="header-table">
                 <div class="header-table-body">
                     <div class="header-table-row">
@@ -86,7 +77,6 @@
                             <div class="content-header"><a class="bold" href="{{referer}}"><i class="fa fa-arrow-left" aria-hidden="true"></i> Report list</a></div>
                             <div class="report-header-content">{{reportedBy}} - <span class="small">{{reportedOnDay}}</span></div>
                         </div>
->>>>>>> 093c56f2
 
                         <div class="header-table-cell">
                             <div class="content-header">Assigned to</div>
@@ -207,11 +197,7 @@
                     {{#if location.geojson}}
                     <div class="padding-15">
                         <div id="map"></div>
-<<<<<<< HEAD
-                        <br>
-=======
                         {{#if location.geocode}}
->>>>>>> 093c56f2
                         <ul class="accordion-2">
                             <li class="accordion-item">
                                 <input type="checkbox" class="accordion-toggle" id="toggle-geo" />
