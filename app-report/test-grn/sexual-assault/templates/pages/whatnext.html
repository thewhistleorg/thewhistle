<div class="banner"><h1><span class="tick">&#10004;</span> We’ve received your report</h1></div>

<h2>What happens now?</h2>

<p>Your report will give us the information we need to help other people in the same situation.
    Thank you.</p>

<h2>For any further help...</h2>

<p>If you'd like any more help, or would like to follow up, you can get in touch with us.</p>
<p>Make sure to mention your anonymous alias <output id="user-id">{{user-id}}</output> so we can
    access any relevant information.</p>
<p>Call us on <b>814-917-1224</b></p>
<p>Visit us at <b>19, YPO Shodehinde Street, Utako, Abuja</b></p>

<hr>

<h2>Local Resources</h2>

{{#if categories}}

<p>Based on what you have told us, we have gathered the closest and most helpful organisations and
    services for you. These can be of immediate help in concerns regarding health, mental health,
    legal issues and any other concerns. They are free, anonymous, and almost always available.</p>

<p>Resources found close to <i>{{formattedAddress}}</i>:</p>

<table>
    {{#each categories}}
    <tr>
        <td colspan="2"><h3>{{@key}}</h3></td>
    </tr>
    {{#each this}}
    <tr>
        <td>{{distKm}}km</td>
        <td><b>{{name}}</b></td>
    </tr>
    <tr>
        <td></td>
        <td>{{address}}</td>
    </tr>
    <tr>
        <td></td>
        <td>{{{phone}}} {{email}} {{{website}}}</td>
    </tr>
    <tr>
        <td></td>
        <td class="grey"><i>services offered: {{services}}</i></td>
    </tr>
    {{/each}}
    {{/each}}
</table>

{{else}}

{{#if address}}
<p>No resources found close to <i>{{address}}</i>.</p>
{{/if}}

<p>To see local organisations and services which may be helpful for you, enter your address here.</p>
<p>We will not record your address or your request for resources.</p>
<form method="get" name="get-resources">
    <p>Address: <input name="address" id="address" class="w16">
        <button type="submit" name="get" id="get" disabled class="grey nav prev pure-button">Get resources</button>
        <span id="formatted-address"></span></p>
</form>
{{/if}}

<<<<<<< HEAD
<!-- <form method="post" class="pure-form pure-form-aligned">
=======
<form method="post" class="pure-form pure-form-aligned">
>>>>>>> f6f2b21f
    <button type="submit" name="end" value="end" accesskey="e" class="float-right nav prev pure-button">
        <u>B</u>ack to start
    </button>
</form> --><|MERGE_RESOLUTION|>--- conflicted
+++ resolved
@@ -66,11 +66,8 @@
 </form>
 {{/if}}
 
-<<<<<<< HEAD
 <!-- <form method="post" class="pure-form pure-form-aligned">
-=======
 <form method="post" class="pure-form pure-form-aligned">
->>>>>>> f6f2b21f
     <button type="submit" name="end" value="end" accesskey="e" class="float-right nav prev pure-button">
         <u>B</u>ack to start
     </button>
