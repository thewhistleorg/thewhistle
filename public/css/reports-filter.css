/*
 * Search and filter interface
 */

#search {
    border: 1px solid #e0e6e8;
    background: #ffffff;
<<<<<<< HEAD
    /*margin-top: 1em;*/
=======
    /* margin-top: 1em; */
>>>>>>> 093c56f2
}

#search a.bold {
    font-weight: bold; /* assigned to current user */
}

#search-display {
    min-height: 2.4em;
    background: #fafbfd;
}

#search-display span a.remove-filter { /* remove filter criterion */
    font-weight: bold;
}

#search-display span a.remove-filter:hover { /* remove highlight */
    text-decoration: none;
    text-shadow: 0 0 5px #000000;
}

input.description-filter {
    background-color: #ffffff;
    padding: 10px;
    border: 1px solid #e0e6e8;
    width: 50%;
    box-shadow: 0 1px 3px 0 rgba(0, 0, 0, 0.11) inset;
}

input.description-filter::placeholder {
    color: #99b2c1;
}

.magnifying-glass { /* pretty icon in search bar */
    color: #99b2c1;
    padding: 0.9em;
    display: inline-block;
    background-color: #fafbfd;
}

.selected-filter { /* current filter criteria */
    background-color: #e0edf5;
    color: #2f5d92;
    display: inline-block;
    margin: 0.4em;
    padding: 0.1em 0.2em;
    white-space: nowrap;
}

/* Override bootstrap slider styles */

.range-filter {
    padding: 20px;
}

.slider.slider-horizontal {
    margin-top: 28px;
}

.tooltip.tooltip-main.top {
    font-size: 1.2em;
    padding: 0 10px;
    margin-left: 0 !important;
}

.slider-track-low, .slider-track-high {
    border-top: 1px solid #c4c4c4;
    border-bottom: 1px solid #dddddd;
    border-left: 1px solid #dddddd;
    border-right: 1px solid #dddddd;
    background-color: #f0f3f4;
}

.slider-selection {
    background: #e0edf5 !important;
    border: 1px solid #e0edf5;
}

.slider-handle {
    background: #50b2e2 !important;
}

/* override pure-menu-link */

a.pure-menu-link {
    color: #50addb;
}

.filter-toggle {
<<<<<<< HEAD
  float: right;
  margin: 8px;
=======
    float: right;
    margin: 8px;
>>>>>>> 093c56f2
}<|MERGE_RESOLUTION|>--- conflicted
+++ resolved
@@ -5,11 +5,7 @@
 #search {
     border: 1px solid #e0e6e8;
     background: #ffffff;
-<<<<<<< HEAD
-    /*margin-top: 1em;*/
-=======
     /* margin-top: 1em; */
->>>>>>> 093c56f2
 }
 
 #search a.bold {
@@ -98,11 +94,6 @@
 }
 
 .filter-toggle {
-<<<<<<< HEAD
-  float: right;
-  margin: 8px;
-=======
     float: right;
     margin: 8px;
->>>>>>> 093c56f2
 }