<!doctype html>
<html lang="en">
<head>
    <title>Edit Form specification | The Whistle</title>
    <meta charset="utf-8">
    <meta name="viewport" content="width=device-width, initial-scale=1">
    <link rel="stylesheet" href="https://unpkg.com/purecss@1.0.0/build/pure-min.css" integrity="sha384-nn4HPE8lTHyVtfCBi5yW9d20FjT8BJwUXyWZT9InLYax14RDjBj46LmSztkmNP9w" crossorigin="anonymous">
    <link rel="stylesheet" href="//maxcdn.bootstrapcdn.com/font-awesome/4.7.0/css/font-awesome.min.css" integrity="sha384-wvfXpqpZZVQGK6TAh5PVlGOfQNHSoD2xbE+QkPxCAFlNEevoEH3Sl0sibVcOQVnN" crossorigin="anonymous">
    <link rel="stylesheet" href="/css/base.css">
    <link rel="stylesheet" href="/css/admin.css">
    <link rel="stylesheet" href="/css/notifications.css">
    <link rel="stylesheet" href="/css/form-editor.css">
    <style>
        textarea { font: 0.8em monaco, Consolas, 'Lucida Console', monospace; height: 36em; width: 48em; }
        div.error-msg pre { margin: 0 2em; }
    </style>
    <script src="//cdnjs.cloudflare.com/ajax/libs/handlebars.js/4.0.11/handlebars.min.js" integrity="sha256-+JMHsXRyeTsws/tzbIh5YHQxRdKCuNjmvNcTFtY6DLc=" crossorigin="anonymous"></script>
    <script src="//cdnjs.cloudflare.com/ajax/libs/js-cookie/2.2.0/js.cookie.min.js" integrity="sha256-9Nt2r+tJnSd2A2CRUvnjgsD+ES1ExvjbjBNqidm9doI=" crossorigin="anonymous"></script>
    <script src="/js/admin/notifications.js" defer></script>
    <script src="https://www.googletagmanager.com/gtag/js?id=UA-107905163-1" async></script>
    <script src="/js/admin/ga.js" async></script>
    <script>
        'use strict';
        document.addEventListener('DOMContentLoaded', function() {

            // show/hide delete button on hover over formSpec tr
            document.querySelectorAll('.formSpec').forEach(tr => tr.onclick = async function displaySpec() {
                const headers = { 'Content-Type': 'application/json', Accept: 'application/json' };
                const credentials = 'same-origin';
                const response = await fetch(`/ajax/form-specifications/${this.dataset.id}`, { headers, credentials });
                if (response.ok) {
                  const spec = await response.json();
                  const editURI = '/form-specifications/' + spec.spec._id + '/edit'
                  window.location.href = editURI;
                } else {
                    alert(response.status+': '+body.message);
                }
            });
        });
    </script>
</head>
<body>

<header>

{{>navpartial}}

</header>

<main>

<!-- <h1>Edit Form specification</h1> -->

<<<<<<< HEAD
{{>errpartial}}
<div class="pure-u-1 header-container border-bottom">
            <div class="header-table">
                <div class="header-table-body">
                    <div class="header-table-row">
                        <div class="header-table-cell">
                            <div class="content-header"><a class="bold" href="#"><i class="fa fa-arrow-left" aria-hidden="true"></i> Back </a></div>
                        </div>

                        <div class="header-table-cell">
                            <div class="content-header">Edit campaign</div>
                        </div>

                        <div class="header-table-cell">
                        </div>

                        <div class="header-table-cell">

                        </div>

                    </div>
                </div>
            </div>
        </div>
<div class="pure-g editor-container">
  <div class="pure-u-1-5 bg-white page-list boder-right ">
    <div class="new-button">
      <a class="pure-button pure-button-primary filter-toggle" href="/form-specifications/add" title="Add new form spec"><i class="fa fa-plus"></i> New page</a>
    </div>
    <table class="">
      <tr>
        <!-- <th>Project</th>
                            <th>Page</th>
                            <th></th>
                            <th></th> -->
      </tr>
      {{#formSpecs}}
      <tr id="{{_id}}" data-id = "{{_id}}" class="formSpec">
        <td class="spec nowrap">{{project}}</td>
        <td class="spec nowrap">{{page}}</td>
      </tr>
      {{/formSpecs}}
    </table>
  </div>
  <div class="pure-u-3-5 bg-white border-right">
    <form method="post" class="pure-form pure-form-aligned">
      <div class="border-bottom editor-toolbox pure-g">
        <div class="pure-u-8-24 bg-white padding-10">
          <label for="project">Campaign Name</label>
          <input type="text" name="project" id="project" value="{{formSpec.project}}" required autofocus class="w12">
        </div>
        <div class="pure-u-14-24 bg-white padding-10">
          <label for="page">Page Name</label>
          <input type="text" name="page" id="page" value="{{formSpec.page}}" class="w12">
          <small>(leave blank for top-level page)</small>
          <!-- <div class="edit-button hide">
            <a id="page-id" class="pure-button pure-button-primary button-small filter-toggle" href="/form-specifications/{{_id}}/edit" title="Edit form spec"><i class="fa fa-pencil"></i> Edit</a>
          </div> -->
        </div>
      </div>
      <div id="border-bottom">
        <!-- <label for="specification">Specification</label> -->
        <textarea name="specification" id="specification" class=" set-screen-height">{{formSpec.specification}}</textarea>
      </div>
          <!-- <ul> -->
              <!-- <li class="pure-control-group">
                  <label for="project">Project</label>
                  <input type="text" name="project" id="project" value="{{project}}" required autofocus class="w12">
              </li> -->
              <!-- <li class="pure-control-group">
                  <label for="page">Page</label>
                  <input type="text" name="page" id="page" value="{{page}}" class="w12">
                  <span>leave blank for top-level page</span>
              </li> -->
              <!-- <li class="pure-control-group">
                  <label for="specification">Specification</label>
                  <textarea name="specification" id="specification">{{specification}}</textarea>
              </li> -->
              <!-- <li class="pure-control-group">
                  <label></label>
                  <button type="submit" class="pure-button pure-button-primary">Update form spec</button>
              </li> -->
          <!-- </ul> -->
      <div class="pure-g">
        <div class="pure-u-5-5 padding-10">
          <button type="submit" class="pure-button pure-button-primary">Update</button>
        </div>
      </div>
    </form>
  </div>
  <div class="pure-u-4-24 bg-white ">DOCS</div>
</div>


=======
{{>errpartialraw}}

<form method="post" class="pure-form pure-form-aligned">
    <ul>
        <li class="pure-control-group">
            <label for="project">Project</label>
            <input type="text" name="project" id="project" value="{{project}}" required autofocus class="w12">
        </li>
        <li class="pure-control-group">
            <label for="page">Page</label>
            <input type="text" name="page" id="page" value="{{page}}" pattern="[a-zA-Z].*" title="Page must start with a letter"  class="w12">
            <span>leave blank for top-level page; otherwise must start with a letter</span>
        </li>
        <li class="pure-control-group">
            <label for="specification">Specification</label>
            <textarea name="specification" id="specification">{{specification}}</textarea>
        </li>
        <li class="pure-control-group">
            <label></label>
            <button type="submit" class="pure-button pure-button-primary">Update form spec</button>
        </li>
    </ul>
</form>
>>>>>>> 5a24fd5b

</main>

</body>
</html><|MERGE_RESOLUTION|>--- conflicted
+++ resolved
@@ -51,7 +51,6 @@
 
 <!-- <h1>Edit Form specification</h1> -->
 
-<<<<<<< HEAD
 {{>errpartial}}
 <div class="pure-u-1 header-container border-bottom">
             <div class="header-table">
@@ -105,8 +104,10 @@
         </div>
         <div class="pure-u-14-24 bg-white padding-10">
           <label for="page">Page Name</label>
-          <input type="text" name="page" id="page" value="{{formSpec.page}}" class="w12">
-          <small>(leave blank for top-level page)</small>
+          <input type="text" name="page" id="page" value="{{formSpec.page}}" pattern="[a-zA-Z].*" title="Page must start with a letter"  class="w12">
+          <span><small>leave blank for top-level page; otherwise must start with a letter</small></span>
+          <!-- <input type="text" name="page" id="page" value="{{formSpec.page}}" class="w12">
+          <small>(leave blank for top-level page)</small> -->
           <!-- <div class="edit-button hide">
             <a id="page-id" class="pure-button pure-button-primary button-small filter-toggle" href="/form-specifications/{{_id}}/edit" title="Edit form spec"><i class="fa fa-pencil"></i> Edit</a>
           </div> -->
@@ -144,11 +145,8 @@
   </div>
   <div class="pure-u-4-24 bg-white ">DOCS</div>
 </div>
-
-
-=======
 {{>errpartialraw}}
-
+<!--
 <form method="post" class="pure-form pure-form-aligned">
     <ul>
         <li class="pure-control-group">
@@ -169,8 +167,7 @@
             <button type="submit" class="pure-button pure-button-primary">Update form spec</button>
         </li>
     </ul>
-</form>
->>>>>>> 5a24fd5b
+</form> -->
 
 </main>
 
