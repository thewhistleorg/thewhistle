<form method="post" enctype="multipart/form-data" class="pure-form">
    {{> back}}{{> step}}
    <ul class="validation-errors">{{#@koa.flash.validation}}<li>{{this}}</li>{{/@koa.flash.validation}}</ul>

<<<<<<< HEAD
    <div  class="margin-top-3">
=======
    <div>
>>>>>>> 093c56f2
        <script>
            'use strict';
            document.addEventListener('DOMContentLoaded', function () {
                document.querySelector('input[type=file]').onchange = cloneFileInput; // change handler for initial file input
                function cloneFileInput(event) {
                    const fileInputs = document.querySelectorAll('input[type=file]');
                    const el = event.target;
                    // if we already have a 'no file chosen' input, don't clone another
                    for (const i of fileInputs) if (i.files.length == 0) return;
                    // if same file has already been chosen, clear the filename & don't clone
                    const inputsWithThisName = [...fileInputs].filter(f => f.files[0].name == el.files[0].name)
                    if (inputsWithThisName.length > 1) { el.value = ''; return; }
                    const copy = el.cloneNode(true);
                    copy.onchange = cloneFileInput;
                    copy.value = '';
                    copy.id = 'document' + (fileInputs.length);
                    el.insertAdjacentElement('afterend', copy)
                }
            });
        </script>

        <h1>Describe what happened</h1>
        <p class="hint-text">You may wish to include what led up to the event, if there were any
            witnesses, and if anyone was told about it afterwards.</p>

        <ul>
            <li>
                <label for="description">
                    Description:
                </label>
                <textarea class="pure-input-1" name="description" id="description" rows="4" autofocus required>{{description}}</textarea>
            </li>
            <li>
                <label for="document0">
                    <strong>Please upload any evidence that could help.</strong>
                    This can be photos, videos or any other documents.
                    {{#if files}}
                    <span class="note">note: please reselect
                        {{#each files}}{{this.name}}{{#unless @last}}, {{/unless}}{{/each}}
                        if you wish to submit them</span>
                    {{/if}}
                </label>
                <input type="file" name="documents" value="0" id="document0" class="upload-file">
            </li>

        </ul>
        {{> continue}}
    </div>
</form><|MERGE_RESOLUTION|>--- conflicted
+++ resolved
@@ -2,11 +2,7 @@
     {{> back}}{{> step}}
     <ul class="validation-errors">{{#@koa.flash.validation}}<li>{{this}}</li>{{/@koa.flash.validation}}</ul>
 
-<<<<<<< HEAD
     <div  class="margin-top-3">
-=======
-    <div>
->>>>>>> 093c56f2
         <script>
             'use strict';
             document.addEventListener('DOMContentLoaded', function () {
